--- conflicted
+++ resolved
@@ -1616,13 +1616,10 @@
 		if err != nil {
 			return err
 		}
-<<<<<<< HEAD
-=======
 		// Confirm Renter has the expected number of contracts, meaning canceled contract should have been replaced.
 		if len(rc.ActiveContracts) < len(tg.Hosts())-1 {
 			return fmt.Errorf("Canceled contract was not replaced, only %v active contracts, expected at least %v", len(rc.ActiveContracts), len(tg.Hosts())-1)
 		}
->>>>>>> cfbc4466
 		for _, c := range rc.ActiveContracts {
 			if c.ID == contract.ID {
 				return errors.New("Contract not cancelled, contract found in Active Contracts")
@@ -1637,10 +1634,6 @@
 				return errors.New("Contract not found in Inactive Contracts")
 			}
 			i++
-		}
-		// Confirm Renter has the expected number of contracts, meaning canceled contract should have been replaced.
-		if len(rc.ActiveContracts) < len(tg.Hosts())-1 {
-			return fmt.Errorf("Canceled contract was not replaced, only %v active contracts, expected %v", len(rc.ActiveContracts), len(tg.Hosts())-1)
 		}
 		return nil
 	})
