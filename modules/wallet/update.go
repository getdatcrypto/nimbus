package wallet

import (
	"fmt"
	"math"

	"github.com/NebulousLabs/Sia/modules"
	"github.com/NebulousLabs/Sia/types"

	"github.com/NebulousLabs/bolt"
)

// isWalletAddress is a helper function that checks if an UnlockHash is
// derived from one of the wallet's spendable keys.
func (w *Wallet) isWalletAddress(uh types.UnlockHash) bool {
	_, exists := w.keys[uh]
	return exists
}

// updateConfirmedSet uses a consensus change to update the confirmed set of
// outputs as understood by the wallet.
func (w *Wallet) updateConfirmedSet(tx *bolt.Tx, cc modules.ConsensusChange) error {
	for _, diff := range cc.SiacoinOutputDiffs {
		// Verify that the diff is relevant to the wallet.
		if !w.isWalletAddress(diff.SiacoinOutput.UnlockHash) {
			continue
		}

		var err error
		if diff.Direction == modules.DiffApply {
			err = dbPutSiacoinOutput(tx, diff.ID, diff.SiacoinOutput)
		} else {
			err = dbDeleteSiacoinOutput(tx, diff.ID)
		}
		if err != nil {
			return err
		}
	}
	for _, diff := range cc.SiafundOutputDiffs {
		// Verify that the diff is relevant to the wallet.
		if !w.isWalletAddress(diff.SiafundOutput.UnlockHash) {
			continue
		}

		var err error
		if diff.Direction == modules.DiffApply {
			err = dbPutSiafundOutput(tx, diff.ID, diff.SiafundOutput)
		} else {
			err = dbDeleteSiafundOutput(tx, diff.ID)
		}
		if err != nil {
			return err
		}
	}
	for _, diff := range cc.SiafundPoolDiffs {
		if diff.Direction == modules.DiffApply {
			w.siafundPool = diff.Adjusted
		} else {
			w.siafundPool = diff.Previous
		}
	}
	return nil
}

// revertHistory reverts any transaction history that was destroyed by reverted
// blocks in the consensus change.
func (w *Wallet) revertHistory(tx *bolt.Tx, reverted []types.Block) error {
	for _, block := range reverted {
		// Remove any transactions that have been reverted.
		for i := len(block.Transactions) - 1; i >= 0; i-- {
			// If the transaction is relevant to the wallet, it will be the
			// most recent transaction in bucketProcessedTransactions.
			txid := block.Transactions[i].ID()
			pt, err := dbGetLastProcessedTransaction(tx)
			if err != nil {
				break // bucket is empty
			}
			if txid == pt.TransactionID {
				if err := dbDeleteLastProcessedTransaction(tx); err != nil {
					return err
				}
			}
		}

		// Remove the miner payout transaction if applicable.
		for _, mp := range block.MinerPayouts {
			if w.isWalletAddress(mp.UnlockHash) {
				if err := dbDeleteLastProcessedTransaction(tx); err != nil {
					return err
				}
				break
			}
		}

		// decrement the consensus height
		if block.ID() != types.GenesisID {
			consensusHeight, err := dbGetConsensusHeight(tx)
			if err != nil {
				return err
			}
			err = dbPutConsensusHeight(tx, consensusHeight-1)
			if err != nil {
				return err
			}
		}
	}
	return nil
}

// applyHistory applies any transaction history that was introduced by the
// applied blocks.
func (w *Wallet) applyHistory(tx *bolt.Tx, applied []types.Block) error {
	for _, block := range applied {
		consensusHeight, err := dbGetConsensusHeight(tx)
		if err != nil {
			return err
		}
		// increment the consensus height
		if block.ID() != types.GenesisID {
			consensusHeight++
			err = dbPutConsensusHeight(tx, consensusHeight)
			if err != nil {
				return err
			}
		}

		relevant := false
		for i, mp := range block.MinerPayouts {
			relevant = relevant || w.isWalletAddress(mp.UnlockHash)
			err := dbPutHistoricOutput(tx, types.OutputID(block.MinerPayoutID(uint64(i))), mp.Value)
			if err != nil {
				return fmt.Errorf("could not put historic output: %v", err)
			}
		}
		if relevant {
			// Apply the miner payout transaction if applicable.
			minerPT := modules.ProcessedTransaction{
				Transaction:           types.Transaction{},
				TransactionID:         types.TransactionID(block.ID()),
				ConfirmationHeight:    consensusHeight,
				ConfirmationTimestamp: block.Timestamp,
			}
			for _, mp := range block.MinerPayouts {
				minerPT.Outputs = append(minerPT.Outputs, modules.ProcessedOutput{
					FundType:       types.SpecifierMinerPayout,
					MaturityHeight: consensusHeight + types.MaturityDelay,
					WalletAddress:  w.isWalletAddress(mp.UnlockHash),
					RelatedAddress: mp.UnlockHash,
					Value:          mp.Value,
				})
			}
			err := dbAppendProcessedTransaction(tx, minerPT)
			if err != nil {
				return fmt.Errorf("could not put processed miner transaction: %v", err)
			}
		}
		for _, txn := range block.Transactions {
			// determine if transaction is relevant
			relevant := false
			for _, sci := range txn.SiacoinInputs {
				relevant = relevant || w.isWalletAddress(sci.UnlockConditions.UnlockHash())
			}
			for i, sco := range txn.SiacoinOutputs {
				relevant = relevant || w.isWalletAddress(sco.UnlockHash)
				err := dbPutHistoricOutput(tx, types.OutputID(txn.SiacoinOutputID(uint64(i))), sco.Value)
				if err != nil {
					return fmt.Errorf("could not put historic output: %v", err)
				}
			}
			for _, sfi := range txn.SiafundInputs {
				relevant = relevant || w.isWalletAddress(sfi.UnlockConditions.UnlockHash())
			}

			for i, sfo := range txn.SiafundOutputs {
				relevant = relevant || w.isWalletAddress(sfo.UnlockHash)
				id := txn.SiafundOutputID(uint64(i))
				err := dbPutHistoricOutput(tx, types.OutputID(id), sfo.Value)
				if err != nil {
					return fmt.Errorf("could not put historic output: %v", err)
				}
				err = dbPutHistoricClaimStart(tx, id, sfo.ClaimStart)
				if err != nil {
					return fmt.Errorf("could not put historic claim start: %v", err)
				}
			}

			// only create a ProcessedTransaction if txn is relevant
			if !relevant {
				continue
			}

			pt := modules.ProcessedTransaction{
				Transaction:           txn,
				TransactionID:         txn.ID(),
				ConfirmationHeight:    consensusHeight,
				ConfirmationTimestamp: block.Timestamp,
			}

			for _, sci := range txn.SiacoinInputs {
				val, err := dbGetHistoricOutput(tx, types.OutputID(sci.ParentID))
				if err != nil {
					return fmt.Errorf("could not get historic output: %v", err)
				}
				pt.Inputs = append(pt.Inputs, modules.ProcessedInput{
					FundType:       types.SpecifierSiacoinInput,
					WalletAddress:  w.isWalletAddress(sci.UnlockConditions.UnlockHash()),
					RelatedAddress: sci.UnlockConditions.UnlockHash(),
					Value:          val,
				})
			}

			for _, sco := range txn.SiacoinOutputs {
				pt.Outputs = append(pt.Outputs, modules.ProcessedOutput{
					FundType:       types.SpecifierSiacoinOutput,
					MaturityHeight: consensusHeight,
					WalletAddress:  w.isWalletAddress(sco.UnlockHash),
					RelatedAddress: sco.UnlockHash,
					Value:          sco.Value,
				})
			}

			for _, sfi := range txn.SiafundInputs {
				sfiValue, err := dbGetHistoricOutput(tx, types.OutputID(sfi.ParentID))
				if err != nil {
					return fmt.Errorf("could not get historic output: %v", err)
				}
				pt.Inputs = append(pt.Inputs, modules.ProcessedInput{
					FundType:       types.SpecifierSiafundInput,
					WalletAddress:  w.isWalletAddress(sfi.UnlockConditions.UnlockHash()),
					RelatedAddress: sfi.UnlockConditions.UnlockHash(),
					Value:          sfiValue,
				})
				startVal, err := dbGetHistoricClaimStart(tx, sfi.ParentID)
				if err != nil {
					return fmt.Errorf("could not get historic claim start: %v", err)
				}
				claimValue := w.siafundPool.Sub(startVal).Mul(sfiValue)
				pt.Outputs = append(pt.Outputs, modules.ProcessedOutput{
					FundType:       types.SpecifierClaimOutput,
					MaturityHeight: consensusHeight + types.MaturityDelay,
					WalletAddress:  w.isWalletAddress(sfi.UnlockConditions.UnlockHash()),
					RelatedAddress: sfi.ClaimUnlockHash,
					Value:          claimValue,
				})
			}

			for _, sfo := range txn.SiafundOutputs {
				pt.Outputs = append(pt.Outputs, modules.ProcessedOutput{
					FundType:       types.SpecifierSiafundOutput,
					MaturityHeight: consensusHeight,
					WalletAddress:  w.isWalletAddress(sfo.UnlockHash),
					RelatedAddress: sfo.UnlockHash,
					Value:          sfo.Value,
				})
			}

			for _, fee := range txn.MinerFees {
				pt.Outputs = append(pt.Outputs, modules.ProcessedOutput{
					FundType: types.SpecifierMinerFee,
					Value:    fee,
				})
			}

			err := dbAppendProcessedTransaction(tx, pt)
			if err != nil {
				return fmt.Errorf("could not put processed transaction: %v", err)
			}
		}
	}

	return nil
}

// ProcessConsensusChange parses a consensus change to update the set of
// confirmed outputs known to the wallet.
func (w *Wallet) ProcessConsensusChange(cc modules.ConsensusChange) {
	if err := w.tg.Add(); err != nil {
		// The wallet should gracefully reject updates from the consensus set
		// or transaction pool that are sent after the wallet's Close method
		// has closed the wallet's ThreadGroup.
		return
	}
	defer w.tg.Done()
	w.mu.Lock()
	defer w.mu.Unlock()
<<<<<<< HEAD
	err := w.db.Update(func(tx *bolt.Tx) error {
		if err := w.updateConfirmedSet(tx, cc); err != nil {
			return err
		}
		if err := w.revertHistory(tx, cc.RevertedBlocks); err != nil {
			return err
		}
		if err := w.applyHistory(tx, cc.AppliedBlocks); err != nil {
			return err
		}
		// update the ConsensusChangeID
		return dbPutConsensusChangeID(tx, cc.ID)
	})
	if err != nil {
		w.log.Println("ERROR: failed to add consensus change:", err)
=======
	w.updateConfirmedSet(cc)
	w.revertHistory(cc)
	w.applyHistory(cc)

	if cc.Synced {
		go w.threadedDefragWallet()
>>>>>>> dc1ae257
	}
}

// ReceiveUpdatedUnconfirmedTransactions updates the wallet's unconfirmed
// transaction set.
func (w *Wallet) ReceiveUpdatedUnconfirmedTransactions(txns []types.Transaction, _ modules.ConsensusChange) {
	if err := w.tg.Add(); err != nil {
		// Gracefully reject transactions if the wallet's Close method has
		// closed the wallet's ThreadGroup already.
		return
	}
	defer w.tg.Done()

	w.mu.Lock()
	defer w.mu.Unlock()
	err := w.db.Update(func(tx *bolt.Tx) error {
		w.unconfirmedProcessedTransactions = nil
		for _, txn := range txns {
			// determine whether transaction is relevant to the wallet
			relevant := false
			for _, sci := range txn.SiacoinInputs {
				relevant = relevant || w.isWalletAddress(sci.UnlockConditions.UnlockHash())
			}
			for i, sco := range txn.SiacoinOutputs {
				relevant = relevant || w.isWalletAddress(sco.UnlockHash)
				err := dbPutHistoricOutput(tx, types.OutputID(txn.SiacoinOutputID(uint64(i))), sco.Value)
				if err != nil {
					return fmt.Errorf("could not put historic output: %v", err)
				}
			}

			// only create a ProcessedTransaction if txn is relevant
			if !relevant {
				continue
			}

			pt := modules.ProcessedTransaction{
				Transaction:           txn,
				TransactionID:         txn.ID(),
				ConfirmationHeight:    types.BlockHeight(math.MaxUint64),
				ConfirmationTimestamp: types.Timestamp(math.MaxUint64),
			}
			for _, sci := range txn.SiacoinInputs {
				val, err := dbGetHistoricOutput(tx, types.OutputID(sci.ParentID))
				if err != nil {
					return fmt.Errorf("could not get historic output: %v", err)
				}
				pt.Inputs = append(pt.Inputs, modules.ProcessedInput{
					FundType:       types.SpecifierSiacoinInput,
					WalletAddress:  w.isWalletAddress(sci.UnlockConditions.UnlockHash()),
					RelatedAddress: sci.UnlockConditions.UnlockHash(),
					Value:          val,
				})
			}
			for _, sco := range txn.SiacoinOutputs {
				pt.Outputs = append(pt.Outputs, modules.ProcessedOutput{
					FundType:       types.SpecifierSiacoinOutput,
					MaturityHeight: types.BlockHeight(math.MaxUint64),
					WalletAddress:  w.isWalletAddress(sco.UnlockHash),
					RelatedAddress: sco.UnlockHash,
					Value:          sco.Value,
				})
			}
			for _, fee := range txn.MinerFees {
				pt.Outputs = append(pt.Outputs, modules.ProcessedOutput{
					FundType: types.SpecifierMinerFee,
					Value:    fee,
				})
			}
			w.unconfirmedProcessedTransactions = append(w.unconfirmedProcessedTransactions, pt)
		}
		return nil
	})
	if err != nil {
		w.log.Println("ERROR: failed to add unconfirmed transactions:", err)
	}
}<|MERGE_RESOLUTION|>--- conflicted
+++ resolved
@@ -283,7 +283,6 @@
 	defer w.tg.Done()
 	w.mu.Lock()
 	defer w.mu.Unlock()
-<<<<<<< HEAD
 	err := w.db.Update(func(tx *bolt.Tx) error {
 		if err := w.updateConfirmedSet(tx, cc); err != nil {
 			return err
@@ -299,14 +298,10 @@
 	})
 	if err != nil {
 		w.log.Println("ERROR: failed to add consensus change:", err)
-=======
-	w.updateConfirmedSet(cc)
-	w.revertHistory(cc)
-	w.applyHistory(cc)
+	}
 
 	if cc.Synced {
 		go w.threadedDefragWallet()
->>>>>>> dc1ae257
 	}
 }
 
