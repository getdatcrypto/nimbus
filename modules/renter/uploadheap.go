package renter

// TODO / NOTE: Once the filesystem is tree-based, instead of continually
// looping through the whole filesystem we can add values to the file metadata
// for each folder + file, where the folder scan time is the least recent time
// of any file in the folder, and the folder health is the lowest health of any
// file in the folder. This will allow us to go one folder at a time and focus
// on problem areas instead of doing everything all at once every iteration.
// This should boost scalability.

// TODO / NOTE: We need to upgrade the contractor before we can do this, but we
// need to be checking for every piece within a contract, and checking that the
// piece is still available in the contract that we have, that the host did not
// lose or nullify the piece.

// TODO: Renter will try to download to repair a piece even if there are not
// enough workers to make any progress on the repair.  This should be fixed.

import (
	"container/heap"
	"io/ioutil"
	"os"
	"path/filepath"
	"strings"
	"sync"
	"time"

	"gitlab.com/NebulousLabs/Sia/build"
	"gitlab.com/NebulousLabs/Sia/crypto"
	"gitlab.com/NebulousLabs/Sia/modules/renter/siafile"
	"gitlab.com/NebulousLabs/Sia/types"
)

// uploadHeap contains a priority-sorted heap of all the chunks being uploaded
// to the renter, along with some metadata.
type uploadHeap struct {
	// activeChunks contains a list of all the chunks actively being worked on.
	// These chunks will either be in the heap, or will be in the queues of some
	// of the workers. A chunk is added to the activeChunks map as soon as it is
	// added to the uploadHeap, and it is removed from the map as soon as the
	// last worker completes work on the chunk.
	activeChunks map[uploadChunkID]struct{}
	heap         uploadChunkHeap
	newUploads   chan struct{}
	mu           sync.Mutex
}

// uploadChunkHeap is a bunch of priority-sorted chunks that need to be either
// uploaded or repaired.
//
// TODO: When the file system is adjusted to have a tree structure, the
// filesystem itself will serve as the uploadChunkHeap, making this structure
// unnecessary. The repair loop might be moved to repair.go.
type uploadChunkHeap []*unfinishedUploadChunk

// Implementation of heap.Interface for uploadChunkHeap.
func (uch uploadChunkHeap) Len() int { return len(uch) }
func (uch uploadChunkHeap) Less(i, j int) bool {
	return float64(uch[i].piecesCompleted)/float64(uch[i].piecesNeeded) < float64(uch[j].piecesCompleted)/float64(uch[j].piecesNeeded)
}
func (uch uploadChunkHeap) Swap(i, j int)       { uch[i], uch[j] = uch[j], uch[i] }
func (uch *uploadChunkHeap) Push(x interface{}) { *uch = append(*uch, x.(*unfinishedUploadChunk)) }
func (uch *uploadChunkHeap) Pop() interface{} {
	old := *uch
	n := len(old)
	x := old[n-1]
	*uch = old[0 : n-1]
	return x
}

// managedPush will add a chunk to the upload heap.
func (uh *uploadHeap) managedPush(uuc *unfinishedUploadChunk) {
	// Create the unique chunk id.
	ucid := uploadChunkID{
		fileUID: uuc.renterFile.UID(),
		index:   uuc.index,
	}
	// Sanity check: fileUID should not be the empty value.
	if uuc.renterFile.UID() == "" {
		panic("empty string for file UID")
	}

	// Check whether this chunk is already being repaired. If not, add it to the
	// upload chunk heap.
	uh.mu.Lock()
	_, exists := uh.activeChunks[ucid]
	if !exists {
		uh.activeChunks[ucid] = struct{}{}
		uh.heap.Push(uuc)
	}
	uh.mu.Unlock()
}

// managedPop will pull a chunk off of the upload heap and return it.
func (uh *uploadHeap) managedPop() (uc *unfinishedUploadChunk) {
	uh.mu.Lock()
	if len(uh.heap) > 0 {
		uc = heap.Pop(&uh.heap).(*unfinishedUploadChunk)
	}
	uh.mu.Unlock()
	return uc
}

// buildUnfinishedChunks will pull all of the unfinished chunks out of a file.
//
// TODO / NOTE: This code can be substantially simplified once the files store
// the HostPubKey instead of the FileContractID, and can be simplified even
// further once the layout is per-chunk instead of per-filecontract.
func (r *Renter) buildUnfinishedChunks(f *siafile.SiaFile, hosts map[string]struct{}) []*unfinishedUploadChunk {
	// If the file is not being tracked, don't repair it.
	trackedFile, exists := r.persist.Tracking[f.SiaPath()]
	if !exists {
		return nil
	}

	// If we don't have enough workers for the file, don't repair it right now.
	minWorkers := 0
	for i := uint64(0); i < f.NumChunks(); i++ {
		minPieces := f.ErasureCode(i).MinPieces()
		if minPieces > minWorkers {
			minWorkers = minPieces
		}
	}
	if len(r.workerPool) < minWorkers {
		return nil
	}

	// Assemble the set of chunks.
	//
	// TODO / NOTE: Future files may have a different method for determining the
	// number of chunks. Changes will be made due to things like sparse files,
	// and the fact that chunks are going to be different sizes.
	chunkCount := f.NumChunks()
	newUnfinishedChunks := make([]*unfinishedUploadChunk, chunkCount)
	for i := uint64(0); i < chunkCount; i++ {
		newUnfinishedChunks[i] = &unfinishedUploadChunk{
			renterFile: f,
			localPath:  trackedFile.RepairPath,

			id: uploadChunkID{
				fileUID: f.UID(),
				index:   i,
			},

			index:  i,
			length: f.ChunkSize(i),
			offset: int64(i * f.ChunkSize(i)),

			// memoryNeeded has to also include the logical data, and also
			// include the overhead for encryption.
			//
			// TODO / NOTE: If we adjust the file to have a flexible encryption
			// scheme, we'll need to adjust the overhead stuff too.
			//
			// TODO: Currently we request memory for all of the pieces as well
			// as the minimum pieces, but we perhaps don't need to request all
			// of that.
			memoryNeeded:  f.PieceSize()*uint64(f.ErasureCode(i).NumPieces()+f.ErasureCode(i).MinPieces()) + uint64(f.ErasureCode(i).NumPieces()*crypto.TwofishOverhead),
			minimumPieces: f.ErasureCode(i).MinPieces(),
			piecesNeeded:  f.ErasureCode(i).NumPieces(),

			physicalChunkData: make([][]byte, f.ErasureCode(i).NumPieces()),

			pieceUsage:  make([]bool, f.ErasureCode(i).NumPieces()),
			unusedHosts: make(map[string]struct{}),
		}
		// Every chunk can have a different set of unused hosts.
		for host := range hosts {
			newUnfinishedChunks[i].unusedHosts[host] = struct{}{}
		}
	}

	// Build a map of host public keys.
	pks := make(map[string]types.SiaPublicKey)
	for _, pk := range f.HostPublicKeys() {
		pks[string(pk.Key)] = pk
	}

	// Iterate through the pieces of all chunks of the file and mark which
	// hosts are already in use for a particular chunk. As you delete hosts
	// from the 'unusedHosts' map, also increment the 'piecesCompleted' value.
	for chunkIndex := uint64(0); chunkIndex < f.NumChunks(); chunkIndex++ {
		pieces, err := f.Pieces(chunkIndex)
		if err != nil {
			r.log.Println("failed to get pieces for building incomplete chunks")
			return nil
		}
		for pieceIndex, pieceSet := range pieces {
			for _, piece := range pieceSet {
				// Get the contract for the piece.
				pk, exists := pks[string(piece.HostPubKey.Key)]
				if !exists {
					build.Critical("Couldn't find public key in map. This should never happen")
				}
				contractUtility, exists := r.hostContractor.ContractUtility(pk)
				if !exists {
					// File contract does not seem to be part of the host anymore.
					continue
				}
				if !contractUtility.GoodForRenew {
					// We are no longer renewing with this contract, so it does not
					// count for redundancy.
					continue
				}

				// Mark the chunk set based on the pieces in this contract.
				_, exists = newUnfinishedChunks[chunkIndex].unusedHosts[pk.String()]
				redundantPiece := newUnfinishedChunks[chunkIndex].pieceUsage[pieceIndex]
				if exists && !redundantPiece {
					newUnfinishedChunks[chunkIndex].pieceUsage[pieceIndex] = true
					newUnfinishedChunks[chunkIndex].piecesCompleted++
					delete(newUnfinishedChunks[chunkIndex].unusedHosts, pk.String())
				} else if exists {
					// This host has a piece, but it is the same piece another
					// host has. We should still remove the host from the
					// unusedHosts since one host having multiple pieces of a
					// chunk might lead to unexpected issues. e.g. if a host
					// has multiple pieces and another host with redundant
					// pieces goes offline, we end up with false redundancy
					// reporting.
					delete(newUnfinishedChunks[chunkIndex].unusedHosts, pk.String())
				}
			}
		}
	}

	// Iterate through the set of newUnfinishedChunks and remove any that are
	// completed.
	incompleteChunks := newUnfinishedChunks[:0]
	for i := 0; i < len(newUnfinishedChunks); i++ {
		if newUnfinishedChunks[i].piecesCompleted < newUnfinishedChunks[i].piecesNeeded {
			incompleteChunks = append(incompleteChunks, newUnfinishedChunks[i])
		}
	}
	// TODO: Don't return chunks that can't be downloaded, uploaded or otherwise
	// helped by the upload process.
	return incompleteChunks
}

// managedBuildChunkHeap will iterate through all of the files in the renter and
// construct a chunk heap.
func (r *Renter) managedBuildChunkHeap(hosts map[string]struct{}) {
	// Find directory with lowest redundancy
	dir := r.findMinDirRedundancy()

	// Get files from directory
<<<<<<< HEAD
	siaFiles := r.readDirSiaFiles(dir)

	files := make([]*siafile.SiaFile, 0, len(siaFiles))
	for _, file := range siaFiles {
		files = append(files, file)
	}
=======
	files := r.managedReadDirFiles(dir)
>>>>>>> c4314393

	// Save host keys in map. We can't do that under the same lock since we
	// need to call a public method on the file.
	pks := make(map[string]types.SiaPublicKey)
	goodForRenew := make(map[string]bool)
	offline := make(map[string]bool)
	for _, f := range files {
		for _, pk := range f.HostPublicKeys() {
			pks[string(pk.Key)] = pk
		}
	}

	// Build 2 maps that map every pubkey to its offline and goodForRenew
	// status.
	for _, pk := range pks {
		cu, ok := r.hostContractor.ContractUtility(pk)
		if !ok {
			continue
		}
		goodForRenew[string(pk.Key)] = ok && cu.GoodForRenew
		offline[string(pk.Key)] = r.hostContractor.IsOffline(pk)
	}

	// Loop through the whole set of files and get a list of chunks to add to
	// the heap.
	for _, file := range files {
		id := r.mu.Lock()
		unfinishedUploadChunks := r.buildUnfinishedChunks(file, hosts)
		r.mu.Unlock(id)
		for i := 0; i < len(unfinishedUploadChunks); i++ {
			r.uploadHeap.managedPush(unfinishedUploadChunks[i])
		}
	}
	for _, file := range files {
		// check for local file
		id := r.mu.RLock()
		tf, exists := r.persist.Tracking[file.SiaPath()]
		r.mu.RUnlock(id)
		if exists {
			// Check if local file is missing and redundancy is less than 1
			// log warning to renter log
			if _, err := os.Stat(tf.RepairPath); os.IsNotExist(err) && file.Redundancy(offline, goodForRenew) < 1 {
				r.log.Println("File not found on disk and possibly unrecoverable:", tf.RepairPath)
			}
		}
	}
}

// managedPrepareNextChunk takes the next chunk from the chunk heap and prepares
// it for upload. Preparation includes blocking until enough memory is
// available, fetching the logical data for the chunk (either from the disk or
// from the network), erasure coding the logical data into the physical data,
// and then finally passing the work onto the workers.
func (r *Renter) managedPrepareNextChunk(uuc *unfinishedUploadChunk, hosts map[string]struct{}) {
	// Grab the next chunk, loop until we have enough memory, update the amount
	// of memory available, and then spin up a thread to asynchronously handle
	// the rest of the chunk tasks.
	if !r.memoryManager.Request(uuc.memoryNeeded, memoryPriorityLow) {
		return
	}
	// Fetch the chunk in a separate goroutine, as it can take a long time and
	// does not need to bottleneck the repair loop.
	go r.managedFetchAndRepairChunk(uuc)
}

// managedRefreshHostsAndWorkers will reset the set of hosts and the set of
// workers for the renter.
func (r *Renter) managedRefreshHostsAndWorkers() map[string]struct{} {
	// Grab the current set of contracts and use them to build a list of hosts
	// that are currently active. The hosts are assembled into a map where the
	// key is the String() representation of the host's SiaPublicKey.
	//
	// TODO / NOTE: This code can be removed once files store the HostPubKey
	// of the hosts they are using, instead of just the FileContractID.
	currentContracts := r.hostContractor.Contracts()
	hosts := make(map[string]struct{})
	for _, contract := range currentContracts {
		hosts[contract.HostPublicKey.String()] = struct{}{}
	}
	// Refresh the worker pool as well.
	r.managedUpdateWorkerPool()
	return hosts
}

<<<<<<< HEAD
// managedUpdateRenterRedundancy iterates over the renter's files and updates the
// directories with the minimum redundancies
=======
// managedUpdateRenterRedundancy iterates over the renter's files and updates
// the directories with the minimum redundancies
>>>>>>> c4314393
//
// TODO: the code of looping over files and building maps to then get the
// redundancies could be broken out into it's own method.  It is used in
// multiple places throughout the code I believe
<<<<<<< HEAD
=======
//
// TODO: Currently reading files from memory, this can be updated to read files
// from disk but that work should be included with the larger tasks of moving
// files out of memory all together.
>>>>>>> c4314393
func (r *Renter) managedUpdateRenterRedundancy() error {
	// fmt.Println("managedUpdateRenterRedundancy")
	// Create slice of files while holding read lock
	files := make([]*siafile.SiaFile, 0, len(r.files))
	lockID := r.mu.RLock()
	for _, file := range r.files {
		// fmt.Println("File name", name)
		files = append(files, file)
	}
<<<<<<< HEAD
=======
	r.mu.RUnlock(lockID)
>>>>>>> c4314393

	// Save host keys in map. We can't do that under the same lock since we
	// need to call a public method on the file.
	pks := make(map[string]types.SiaPublicKey)
	goodForRenew := make(map[string]bool)
	offline := make(map[string]bool)
	for _, f := range files {
		for _, pk := range f.HostPublicKeys() {
			pks[string(pk.Key)] = pk
		}
	}

	// Build 2 maps that map every pubkey to its offline and goodForRenew
	// status.
	for _, pk := range pks {
		// TODO: Why can't this code go into the f.HostPublicKeys() loop?
		cu, ok := r.hostContractor.ContractUtility(pk)
		if !ok {
			continue
		}
		goodForRenew[string(pk.Key)] = ok && cu.GoodForRenew
		offline[string(pk.Key)] = r.hostContractor.IsOffline(pk)
	}

	// Build map of minimum redundancies for each directory
	redundancies := make(map[string]float64)
	for _, file := range files {
		redundancy := file.Redundancy(offline, goodForRenew)
		path := filepath.Join(r.persistDir, filepath.Dir(file.SiaPath()))
		for path != filepath.Dir(r.persistDir) {
			r, ok := redundancies[path]
			if ok && r > redundancy || !ok {
				redundancies[path] = redundancy
			}
			path = filepath.Dir(path)
		}
	}

	// Update directory metadatas
	return r.updateDirMetadata(redundancies)
}

// managedReadDirFiles returns the files in the directory from renter files
//
// TODO: Currently reading files from memory, this can be updated to read files
// from disk but that work should be included with the larger tasks of moving
// files out of memory all together.
func (r *Renter) managedReadDirFiles(path string) []*siafile.SiaFile {
	// fmt.Println("managedReadDirFiles")
	// fmt.Println("path:", path)
	// Read directory
	finfos, err := ioutil.ReadDir(path)
	files := make([]*siafile.SiaFile, 0, len(finfos))
	if err != nil {
		r.log.Println("WARN: Error in reading files in least redundant directory:", err)
		return files
	}

	for _, fi := range finfos {
		fullpath := filepath.Join(path, fi.Name())
		// fmt.Println("fullpath:", fullpath)
		filename := strings.TrimPrefix(fullpath, r.persistDir+"/")
		// fmt.Println("filename:", filename)
		// Read files from Renter with read lock
		lockID := r.mu.RLock()
		file, exist := r.files[filename]
		if !exist {
			r.mu.RUnlock(lockID)
			continue
		}
		r.mu.RUnlock(lockID)
		files = append(files, file)
	}
	return files
}

// threadedUploadLoop is a background thread that checks on the health of files,
// tracking the least healthy files and queuing the worst ones for repair.
func (r *Renter) threadedUploadLoop() {
	err := r.tg.Add()
	if err != nil {
		return
	}
	defer r.tg.Done()

	for {
		// Wait until the renter is online to proceed.
		if !r.managedBlockUntilOnline() {
			// The renter shut down before the internet connection was restored.
			return
		}

		// Refresh the worker pool and get the set of hosts that are currently
		// useful for uploading.
		hosts := r.managedRefreshHostsAndWorkers()

		// Build a min-heap of chunks organized by upload progress.
<<<<<<< HEAD
		//
		// TODO: After replacing the filesystem to resemble a tree, we'll be
		// able to go through the filesystem piecewise instead of doing
		// everything all at once.
=======
>>>>>>> c4314393

		// Update renter redundancy, errors will be logged but won't cause a
		// failure as this is only performance related
		if err := r.managedUpdateRenterRedundancy(); err != nil {
			r.log.Println("WARN: Error updating renter redundancy:", err)
		}

		r.managedBuildChunkHeap(hosts)
		r.uploadHeap.mu.Lock()
		heapLen := r.uploadHeap.heap.Len()
		r.uploadHeap.mu.Unlock()
		r.log.Println("Repairing", heapLen, "chunks")

		// Work through the heap. Chunks will be processed one at a time until
		// the heap is whittled down. When the heap is empty, we wait for new
		// files in a loop and then process those. When the rebuild signal is
		// received, we start over with the outer loop that rebuilds the heap
		// and re-checks the health of all the files.
		rebuildHeapSignal := time.After(rebuildChunkHeapInterval)
		for {
			// Return if the renter has shut down.
			select {
			case <-r.tg.StopChan():
				return
			default:
			}

			// Break to the outer loop if not online.
			if !r.g.Online() {
				break
			}

			// Check if there is work by trying to pop of the next chunk from
			// the heap.
			nextChunk := r.uploadHeap.managedPop()
			if nextChunk == nil {
				break
			}

			// Make sure we have enough workers for this chunk to reach minimum
			// redundancy. Otherwise we ignore this chunk for now and try again
			// the next time we rebuild the heap and refresh the workers.
			id := r.mu.RLock()
			availableWorkers := len(r.workerPool)
			r.mu.RUnlock(id)
			if availableWorkers < nextChunk.minimumPieces {
				continue
			}

			// Perform the work. managedPrepareNextChunk will block until
			// enough memory is available to perform the work, slowing this
			// thread down to using only the resources that are available.
			r.managedPrepareNextChunk(nextChunk, hosts)
			continue
		}

		// Block until new work is required.
		select {
		case <-r.uploadHeap.newUploads:
			// User has uploaded a new file.
		case <-rebuildHeapSignal:
			// Time to check the filesystem health again.
		case <-r.tg.StopChan():
			// The renter has shut down.
			return
		}
	}
}<|MERGE_RESOLUTION|>--- conflicted
+++ resolved
@@ -244,16 +244,7 @@
 	dir := r.findMinDirRedundancy()
 
 	// Get files from directory
-<<<<<<< HEAD
-	siaFiles := r.readDirSiaFiles(dir)
-
-	files := make([]*siafile.SiaFile, 0, len(siaFiles))
-	for _, file := range siaFiles {
-		files = append(files, file)
-	}
-=======
 	files := r.managedReadDirFiles(dir)
->>>>>>> c4314393
 
 	// Save host keys in map. We can't do that under the same lock since we
 	// need to call a public method on the file.
@@ -338,24 +329,16 @@
 	return hosts
 }
 
-<<<<<<< HEAD
 // managedUpdateRenterRedundancy iterates over the renter's files and updates the
 // directories with the minimum redundancies
-=======
-// managedUpdateRenterRedundancy iterates over the renter's files and updates
-// the directories with the minimum redundancies
->>>>>>> c4314393
 //
 // TODO: the code of looping over files and building maps to then get the
 // redundancies could be broken out into it's own method.  It is used in
 // multiple places throughout the code I believe
-<<<<<<< HEAD
-=======
 //
 // TODO: Currently reading files from memory, this can be updated to read files
 // from disk but that work should be included with the larger tasks of moving
 // files out of memory all together.
->>>>>>> c4314393
 func (r *Renter) managedUpdateRenterRedundancy() error {
 	// fmt.Println("managedUpdateRenterRedundancy")
 	// Create slice of files while holding read lock
@@ -365,10 +348,7 @@
 		// fmt.Println("File name", name)
 		files = append(files, file)
 	}
-<<<<<<< HEAD
-=======
 	r.mu.RUnlock(lockID)
->>>>>>> c4314393
 
 	// Save host keys in map. We can't do that under the same lock since we
 	// need to call a public method on the file.
@@ -466,13 +446,6 @@
 		hosts := r.managedRefreshHostsAndWorkers()
 
 		// Build a min-heap of chunks organized by upload progress.
-<<<<<<< HEAD
-		//
-		// TODO: After replacing the filesystem to resemble a tree, we'll be
-		// able to go through the filesystem piecewise instead of doing
-		// everything all at once.
-=======
->>>>>>> c4314393
 
 		// Update renter redundancy, errors will be logged but won't cause a
 		// failure as this is only performance related
