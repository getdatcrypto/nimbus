package renter

import (
	"bytes"
	"compress/gzip"
	"encoding/base64"
	"errors"
	"io"
	"io/ioutil"
	"math"
	"os"
	"path/filepath"
	"strconv"
	"time"

	"gitlab.com/NebulousLabs/Sia/build"
	"gitlab.com/NebulousLabs/Sia/encoding"
	"gitlab.com/NebulousLabs/Sia/modules"
	"gitlab.com/NebulousLabs/Sia/modules/renter/siafile"
	"gitlab.com/NebulousLabs/Sia/persist"
	"gitlab.com/NebulousLabs/Sia/types"
)

const (
	logFile = modules.RenterDir + ".log"
	// PersistFilename is the filename to be used when persisting renter information to a JSON file
	PersistFilename = "renter.json"
	// ShareExtension is the extension to be used
	ShareExtension = ".sia"
	// SiaDirMetadata is the name of the metadata file for the sia directory
	SiaDirMetadata = ".siadir"
)

var (
	//ErrBadFile is an error when a file does not qualify as .sia file
	ErrBadFile = errors.New("not a .sia file")
	// ErrIncompatible is an error when file is not compatible with current version
	ErrIncompatible = errors.New("file is not compatible with current version")
	// ErrNoNicknames is an error when no nickname is given
	ErrNoNicknames = errors.New("at least one nickname must be supplied")
	// ErrNonShareSuffix is an error when the suffix of a file does not match the defined share extension
	ErrNonShareSuffix = errors.New("suffix of file must be " + ShareExtension)

	dirMetadataHeader = persist.Metadata{
		Header:  "Sia Directory Metadata",
		Version: persistVersion,
	}
	settingsMetadata = persist.Metadata{
		Header:  "Renter Persistence",
		Version: persistVersion,
	}

	shareHeader  = [15]byte{'S', 'i', 'a', ' ', 'S', 'h', 'a', 'r', 'e', 'd', ' ', 'F', 'i', 'l', 'e'}
	shareVersion = "0.4"

	// Persist Version Numbers
	persistVersion040 = "0.4"
	persistVersion133 = "1.3.3"

	// timeBetweenRepair is the amount of time to wait before trying to repair a
	// file again.  This is to prevent one bad file being repaired continuosly
	// while other files degrade
	//
	// TODO - threadedUpload loop only runs every 15mins, unless renter uploads
	// file. How should this impact the value of timeBetweenRepair
	timeBetweenRepair = func() int64 {
		switch build.Release {
		case "dev":
			return int64(time.Minute * 5)
		case "standard":
			return int64(time.Hour * 2)
		case "testing":
			return int64(time.Second * 5)
		}
		panic("undefined timeBetweenRepair")
	}()
)

type (
	// dirMetadata contains the metadata information about a renter directory
	dirMetadata struct {
		LastRepair    int64
		LastUpdate    int64
		MinRedundancy float64
<<<<<<< HEAD
		NumSiaFiles   int
=======
		NumFiles      int // Exclusive of metadata files
>>>>>>> 7fa5f4fa
	}

	// persist contains all of the persistent renter data.
	persistence struct {
		MaxDownloadSpeed int64
		MaxUploadSpeed   int64
		StreamCacheSize  uint64
		Tracking         map[string]trackedFile
	}
)

// MarshalSia implements the encoding.SiaMarshaller interface, writing the
// file data to w.
func (f *file) MarshalSia(w io.Writer) error {
	enc := encoding.NewEncoder(w)

	// encode easy fields
	err := enc.EncodeAll(
		f.name,
		f.size,
		f.masterKey,
		f.pieceSize,
		f.mode,
	)
	if err != nil {
		return err
	}
	// COMPATv0.4.3 - encode the bytesUploaded and chunksUploaded fields
	// TODO: the resulting .sia file may confuse old clients.
	err = enc.EncodeAll(f.pieceSize*f.numChunks()*uint64(f.erasureCode.NumPieces()), f.numChunks())
	if err != nil {
		return err
	}

	// encode erasureCode
	switch code := f.erasureCode.(type) {
	case *rsCode:
		err = enc.EncodeAll(
			"Reed-Solomon",
			uint64(code.dataPieces),
			uint64(code.numPieces-code.dataPieces),
		)
		if err != nil {
			return err
		}
	default:
		if build.DEBUG {
			panic("unknown erasure code")
		}
		return errors.New("unknown erasure code")
	}
	// encode contracts
	if err := enc.Encode(uint64(len(f.contracts))); err != nil {
		return err
	}
	for _, c := range f.contracts {
		if err := enc.Encode(c); err != nil {
			return err
		}
	}
	return nil
}

// UnmarshalSia implements the encoding.SiaUnmarshaller interface,
// reconstructing a file from the encoded bytes read from r.
func (f *file) UnmarshalSia(r io.Reader) error {
	dec := encoding.NewDecoder(r)

	// COMPATv0.4.3 - decode bytesUploaded and chunksUploaded into dummy vars.
	var bytesUploaded, chunksUploaded uint64

	// Decode easy fields.
	err := dec.DecodeAll(
		&f.name,
		&f.size,
		&f.masterKey,
		&f.pieceSize,
		&f.mode,
		&bytesUploaded,
		&chunksUploaded,
	)
	if err != nil {
		return err
	}
	f.staticUID = persist.RandomSuffix()

	// Decode erasure coder.
	var codeType string
	if err := dec.Decode(&codeType); err != nil {
		return err
	}
	switch codeType {
	case "Reed-Solomon":
		var nData, nParity uint64
		err = dec.DecodeAll(
			&nData,
			&nParity,
		)
		if err != nil {
			return err
		}
		rsc, err := NewRSCode(int(nData), int(nParity))
		if err != nil {
			return err
		}
		f.erasureCode = rsc
	default:
		return errors.New("unrecognized erasure code type: " + codeType)
	}

	// Decode contracts.
	var nContracts uint64
	if err := dec.Decode(&nContracts); err != nil {
		return err
	}
	f.contracts = make(map[types.FileContractID]fileContract)
	var contract fileContract
	for i := uint64(0); i < nContracts; i++ {
		if err := dec.Decode(&contract); err != nil {
			return err
		}
		f.contracts[contract.ID] = contract
	}
	return nil
}

// createDir creates directory in the renter directory
func (r *Renter) createDir(siapath string) error {
	// Enforce nickname rules.
	if err := validateSiapath(siapath); err != nil {
		return err
	}

	// Create direcotry
	path := filepath.Join(r.persistDir, siapath)
	if err := os.MkdirAll(path, 0700); err != nil {
		return err
	}

	// Make sure all parent directories have metadata files
	//
	// TODO: this should be change when files are moved out of the top level
	// directory of the renter.
	for path != filepath.Dir(r.persistDir) {
		if err := r.createDirMetadata(path); err != nil {
			return err
		}
		path = filepath.Dir(path)
	}
	return nil
}

// createDirMetadata makes sure there is a metadata file in the directory
// creates one as needed
func (r *Renter) createDirMetadata(path string) error {
	fullPath := filepath.Join(path, SiaDirMetadata)
	// Check if metadata file exists
	if _, err := os.Stat(fullPath); err == nil {
		return nil
	}

	// Initialize metadata
	data := dirMetadata{
		LastRepair:    int64(0),
		LastUpdate:    time.Now().UnixNano(),
		MinRedundancy: float64(0),
<<<<<<< HEAD
		NumSiaFiles:   0,
=======
		NumFiles:      0,
>>>>>>> 7fa5f4fa
	}
	return r.saveDirMetadata(path, data)
}

// findMinDirRedundancy walks the renter's persistance directory and finds the
// directory with the lowest redundancy. Since it uses Walk() the directory
// returned will be the lowest level directory
//
// TODO - This could be quicker if we just followed the path of lowest
// redundancy instead of walking the directory. Will need to make sure that
// managedUpdateRenterRedundancy makes sure that each directory's redundancy is
// the lowest redundancy of any of its files or sub directories
func (r *Renter) findMinDirRedundancy() (string, error) {
	var metadata, metadataAnyTime dirMetadata
	dir := r.persistDir
	redundancy := math.MaxFloat64
	// dirAnyTime and redundancyAnyTime is the dir and redundancy regardless of
	// timeBetweenRepair
	dirAnyTime := r.persistDir
	redundancyAnyTime := math.MaxFloat64

	// Read renter persist directory metadata
	persistDirMetadata, err := r.loadDirMetadata(dir)
	if err != nil {
		r.log.Printf("WARN: Could not load directory metadata for %v: %v", dir, err)
		return dir, err
	}
	_ = filepath.Walk(r.persistDir, func(path string, info os.FileInfo, err error) error {
		// This Walk will log errors but not return them

		// Skip files
		//
		// TODO: Currently skipping contracts directory until renter files are
		// not stored in the top level directory of the renter.  Then the
		// starting point will be the renter's files directory and not
		// r.persistDir
		contractsDir := filepath.Join(r.persistDir, "contracts")
		if !info.IsDir() || path == contractsDir {
			return nil
		}

		// Read directory metadata
		md, err := r.loadDirMetadata(path)
		if err != nil {
			r.log.Printf("WARN: Could not load directory metadata for %v: %v", path, err)
			return nil
		}

		// Skip empty directories
		if md.NumSiaFiles == 0 {
			return nil
		}

		// Skip empty directories
		if metadata.NumFiles == 0 {
			return nil
		}

		// Check redundancy
		if md.MinRedundancy > redundancy {
			return nil
		}
		metadataAnyTime = md
		redundancyAnyTime = md.MinRedundancy
		dirAnyTime = path
		if md.LastRepair < time.Now().UnixNano()-timeBetweenRepair {
			metadata = md
			redundancy = md.MinRedundancy
			dir = path
		}
		return nil
	})

	if dir == r.persistDir && persistDirMetadata.LastRepair >= time.Now().UnixNano()-timeBetweenRepair {
		metadataAnyTime.LastRepair = time.Now().UnixNano()
		return dirAnyTime, r.saveDirMetadata(dirAnyTime, metadataAnyTime)
	}
	metadata.LastRepair = time.Now().UnixNano()
	return dir, r.saveDirMetadata(dir, metadata)
}

// loadDirMetadata loads the directory metadata from disk
func (r *Renter) loadDirMetadata(path string) (dirMetadata, error) {
	var metadata dirMetadata
	err := persist.LoadJSON(dirMetadataHeader, &metadata, filepath.Join(path, SiaDirMetadata))
	if os.IsNotExist(err) {
		if err = r.createDirMetadata(path); err != nil {
			return metadata, err
		}
		return r.loadDirMetadata(path)
	}
	if err != nil {
		return metadata, err
	}
	return metadata, nil
}

// saveDirMetadata saves the directory metadata to disk
func (r *Renter) saveDirMetadata(path string, metadata dirMetadata) error {
	return persist.SaveJSON(dirMetadataHeader, metadata, filepath.Join(path, SiaDirMetadata))
}

// updateDirMetadata updates all the renter's directories' metadata
func (r *Renter) updateDirMetadata(redundancies map[string]float64) error {
	for path, redundancy := range redundancies {
		// Update number of files
		files, err := ioutil.ReadDir(path)
		if err != nil {
			return err
		}
<<<<<<< HEAD
		siaFiles := 0
		for _, f := range files {
			if filepath.Ext(f.Name()) == ShareExtension {
				siaFiles++
				continue
			}
		}
		metadata, err := r.loadDirMetadata(path)
		if err != nil {
			return err
		}
		err = r.saveDirMetadata(path, dirMetadata{
			LastRepair:    metadata.LastRepair,
			LastUpdate:    time.Now().UnixNano(),
			MinRedundancy: redundancy,
			NumSiaFiles:   siaFiles,
=======
		numFiles := 0
		for _, f := range files {
			if filepath.Ext(f.Name()) == ShareExtension {
				numFiles++
				continue
			}
		}
		err = r.saveDirMetadata(path, dirMetadata{
			LastUpdate:    time.Now().UnixNano(),
			MinRedundancy: redundancy,
			NumFiles:      numFiles,
>>>>>>> 7fa5f4fa
		})
		if err != nil {
			return err
		}
	}
	return nil
}

// saveFile saves a file to the renter directory.
func (r *Renter) saveFile(f *siafile.SiaFile) error {
	if f.Deleted() { // TODO: violation of locking convention
		return errors.New("can't save deleted file")
	}
	// Create directory structure specified in nickname, only for files not in
	// top level renter directory
	dir := filepath.Dir(f.SiaPath())
	if dir != "." {
		err := r.createDir(dir)
		if err != nil {
			return err
		}
	}

	// Open SafeFile handle.
	fullPath := filepath.Join(r.persistDir, f.SiaPath()+ShareExtension)
	handle, err := persist.NewSafeFile(fullPath)
	if err != nil {
		return err
	}
	defer handle.Close()

	// Write file data.
	err = r.shareFiles([]*siafile.SiaFile{f}, handle)
	if err != nil {
		return err
	}

	// Commit the SafeFile.
	return handle.CommitSync()
}

// saveSync stores the current renter data to disk and then syncs to disk.
func (r *Renter) saveSync() error {
	return persist.SaveJSON(settingsMetadata, r.persist, filepath.Join(r.persistDir, PersistFilename))
}

// loadSiaFiles walks through the directory searching for siafiles and loading
// them into memory.
func (r *Renter) loadSiaFiles() error {
	// Recursively load all files found in renter directory. Errors
	// encountered during loading are logged, but are not considered fatal.
	return filepath.Walk(r.persistDir, func(path string, info os.FileInfo, err error) error {
		// This error is non-nil if filepath.Walk couldn't stat a file or
		// folder.
		if err != nil {
			r.log.Println("WARN: could not stat file or folder during walk:", err)
			return nil
		}

		// Skip folders and non-sia files.
		if info.IsDir() || filepath.Ext(path) != ShareExtension {
			return nil
		}

		// Open the file.
		file, err := os.Open(path)
		if err != nil {
			r.log.Println("ERROR: could not open .sia file:", err)
			return nil
		}
		defer file.Close()

		// Load the file contents into the renter.
		_, err = r.loadSharedFiles(file)
		if err != nil {
			r.log.Println("ERROR: could not load .sia file:", err)
			return nil
		}
		return nil
	})
}

// readDirSiaFiles reads the sia files in the directory and returns them as a
// map of sia files
func (r *Renter) readDirSiaFiles(path string) map[string]*siafile.SiaFile {
	// This method will log errors and continue to try and return as many files
	// as possible

	// Make map for sia files
	siaFiles := make(map[string]*siafile.SiaFile)

	// Read directory
	finfos, err := ioutil.ReadDir(path)
	if err != nil {
		r.log.Println("WARN: Error in reading files in least redundant directory:", err)
		return siaFiles
	}

	for _, fi := range finfos {
		filename := filepath.Join(path, fi.Name())
		// Open the file.
		file, err := os.Open(filename)
		defer file.Close()
		if err != nil {
			r.log.Println("ERROR: could not open .sia file:", err)

		}

		// Read the file contents and add to map.
		files, err := r.readSharedFiles(file)
		if err != nil {
			r.log.Println("ERROR: could not read .sia file:", err)
			continue
		}
		for k, v := range files {
			siaFiles[k] = v
		}

	}
	return siaFiles
}

// load fetches the saved renter data from disk.
func (r *Renter) loadSettings() error {
	r.persist = persistence{
		Tracking: make(map[string]trackedFile),
	}
	err := persist.LoadJSON(settingsMetadata, &r.persist, filepath.Join(r.persistDir, PersistFilename))
	if os.IsNotExist(err) {
		// No persistence yet, set the defaults and continue.
		r.persist.MaxDownloadSpeed = DefaultMaxDownloadSpeed
		r.persist.MaxUploadSpeed = DefaultMaxUploadSpeed
		r.persist.StreamCacheSize = DefaultStreamCacheSize
		err = r.saveSync()
		if err != nil {
			return err
		}
	} else if err == persist.ErrBadVersion {
		// Outdated version, try the 040 to 133 upgrade.
		err = convertPersistVersionFrom040To133(filepath.Join(r.persistDir, PersistFilename))
		if err != nil {
			// Nothing left to try.
			return err
		}
		// Re-load the settings now that the file has been upgraded.
		return r.loadSettings()
	} else if err != nil {
		return err
	}

	// Set the bandwidth limits on the contractor, which was already initialized
	// without bandwidth limits.
	return r.setBandwidthLimits(r.persist.MaxDownloadSpeed, r.persist.MaxUploadSpeed)
}

// shareFiles writes the specified files to w. First a header is written,
// followed by the gzipped concatenation of each file.
func (r *Renter) shareFiles(siaFiles []*siafile.SiaFile, w io.Writer) error {
	// Convert files to old type.
	files := make([]*file, 0, len(siaFiles))
	for _, sf := range siaFiles {
		files = append(files, r.siaFileToFile(sf))
	}
	// Write header.
	err := encoding.NewEncoder(w).EncodeAll(
		shareHeader,
		shareVersion,
		uint64(len(files)),
	)
	if err != nil {
		return err
	}

	// Create compressor.
	zip, _ := gzip.NewWriterLevel(w, gzip.BestSpeed)
	enc := encoding.NewEncoder(zip)

	// Encode each file.
	for _, f := range files {
		err = enc.Encode(f)
		if err != nil {
			return err
		}
	}

	return zip.Close()
}

// ShareFiles saves the specified files to shareDest.
func (r *Renter) ShareFiles(nicknames []string, shareDest string) error {
	lockID := r.mu.RLock()
	defer r.mu.RUnlock(lockID)

	// TODO: consider just appending the proper extension.
	if filepath.Ext(shareDest) != ShareExtension {
		return ErrNonShareSuffix
	}

	handle, err := os.Create(shareDest)
	if err != nil {
		return err
	}
	defer handle.Close()

	// Load files from renter.
	files := make([]*siafile.SiaFile, len(nicknames))
	for i, name := range nicknames {
		f, exists := r.files[name]
		if !exists {
			return ErrUnknownPath
		}
		files[i] = f
	}

	err = r.shareFiles(files, handle)
	if err != nil {
		os.Remove(shareDest)
		return err
	}

	return nil
}

// ShareFilesASCII returns the specified files in ASCII format.
func (r *Renter) ShareFilesASCII(nicknames []string) (string, error) {
	lockID := r.mu.RLock()
	defer r.mu.RUnlock(lockID)

	// Load files from renter.
	files := make([]*siafile.SiaFile, len(nicknames))
	for i, name := range nicknames {
		f, exists := r.files[name]
		if !exists {
			return "", ErrUnknownPath
		}
		files[i] = f
	}

	buf := new(bytes.Buffer)
	err := r.shareFiles(files, base64.NewEncoder(base64.URLEncoding, buf))
	if err != nil {
		return "", err
	}

	return buf.String(), nil
}

// loadSharedFiles reads .sia data from reader and registers the contained
// files in the renter. It returns the nicknames of the loaded files.
func (r *Renter) loadSharedFiles(reader io.Reader) ([]string, error) {
	// read header
	var header [15]byte
	var version string
	var numFiles uint64
	err := encoding.NewDecoder(reader).DecodeAll(
		&header,
		&version,
		&numFiles,
	)
	if err != nil {
		return nil, err
	} else if header != shareHeader {
		return nil, ErrBadFile
	} else if version != shareVersion {
		return nil, ErrIncompatible
	}

	// Create decompressor.
	unzip, err := gzip.NewReader(reader)
	if err != nil {
		return nil, err
	}
	dec := encoding.NewDecoder(unzip)

	// Read each file.
	files := make([]*file, numFiles)
	rlock := r.mu.RLock()
	for i := range files {
		files[i] = new(file)
		err := dec.Decode(files[i])
		if err != nil {
			return nil, err
		}

		// Make sure the file's name does not conflict with existing files.
		dupCount := 0
		origName := files[i].name
		for {
			_, exists := r.files[files[i].name]
			if !exists {
				break
			}
			dupCount++
			files[i].name = origName + "_" + strconv.Itoa(dupCount)
		}
	}
	r.mu.RUnlock(rlock)

	// Add files to renter.
	names := make([]string, numFiles)
	lock := r.mu.Lock()
	defer r.mu.Unlock(lock)
	for i, f := range files {
		r.files[f.name] = r.fileToSiaFile(f, r.persist.Tracking[f.name].RepairPath)
		names[i] = f.name
	}
	// Save the files.
	for _, f := range files {
		r.saveFile(r.fileToSiaFile(f, r.persist.Tracking[f.name].RepairPath))
	}

	return names, nil
}

// readSharedFiles reads .sia data from reader and returns a map of sia files
func (r *Renter) readSharedFiles(reader io.Reader) (map[string]*siafile.SiaFile, error) {
	// read header
	var header [15]byte
	var version string
	var numFiles uint64
	err := encoding.NewDecoder(reader).DecodeAll(
		&header,
		&version,
		&numFiles,
	)
	if err != nil {
		return nil, err
	} else if header != shareHeader {
		return nil, ErrBadFile
	} else if version != shareVersion {
		return nil, ErrIncompatible
	}

	// Create decompressor.
	unzip, err := gzip.NewReader(reader)
	if err != nil {
		return nil, err
	}
	dec := encoding.NewDecoder(unzip)

	// Read each file.
	files := make([]*file, numFiles)
	for i := range files {
		files[i] = new(file)
		err := dec.Decode(files[i])
		if err != nil {
			return nil, err
		}

		// Make sure the file's name does not conflict with existing files.
		dupCount := 0
		origName := files[i].name
		for {
			_, exists := r.files[files[i].name]
			if !exists {
				break
			}
			dupCount++
			files[i].name = origName + "_" + strconv.Itoa(dupCount)
		}
	}

	// Build map of sia files.
	siaFiles := make(map[string]*siafile.SiaFile)
	for _, f := range files {
		siaFiles[f.name] = r.fileToSiaFile(f, r.persist.Tracking[f.name].RepairPath)
	}

	return siaFiles, nil
}

// initPersist handles all of the persistence initialization, such as creating
// the persistence directory and starting the logger.
func (r *Renter) initPersist() error {
	// Create the persist directory if it does not yet exist.
	err := os.MkdirAll(r.persistDir, 0700)
	if err != nil {
		return err
	}

	// Initialize the logger.
	r.log, err = persist.NewFileLogger(filepath.Join(r.persistDir, logFile))
	if err != nil {
		return err
	}

	// Load the prior persistence structures.
	err = r.loadSettings()
	if err != nil {
		return err
	}

	// Load the siafiles into memory.
	return r.loadSiaFiles()
}

// LoadSharedFiles loads a .sia file into the renter. It returns the nicknames
// of the loaded files.
func (r *Renter) LoadSharedFiles(filename string) ([]string, error) {
	lockID := r.mu.Lock()
	defer r.mu.Unlock(lockID)

	file, err := os.Open(filename)
	if err != nil {
		return nil, err
	}
	defer file.Close()
	return r.loadSharedFiles(file)
}

// LoadSharedFilesASCII loads an ASCII-encoded .sia file into the renter. It
// returns the nicknames of the loaded files.
func (r *Renter) LoadSharedFilesASCII(asciiSia string) ([]string, error) {
	lockID := r.mu.Lock()
	defer r.mu.Unlock(lockID)

	dec := base64.NewDecoder(base64.URLEncoding, bytes.NewBufferString(asciiSia))
	return r.loadSharedFiles(dec)
}

// convertPersistVersionFrom040to133 upgrades a legacy persist file to the next
// version, adding new fields with their default values.
func convertPersistVersionFrom040To133(path string) error {
	metadata := persist.Metadata{
		Header:  settingsMetadata.Header,
		Version: persistVersion040,
	}
	p := persistence{
		Tracking: make(map[string]trackedFile),
	}

	err := persist.LoadJSON(metadata, &p, path)
	if err != nil {
		return err
	}
	metadata.Version = persistVersion133
	p.MaxDownloadSpeed = DefaultMaxDownloadSpeed
	p.MaxUploadSpeed = DefaultMaxUploadSpeed
	p.StreamCacheSize = DefaultStreamCacheSize
	return persist.SaveJSON(metadata, p, path)
}<|MERGE_RESOLUTION|>--- conflicted
+++ resolved
@@ -82,11 +82,7 @@
 		LastRepair    int64
 		LastUpdate    int64
 		MinRedundancy float64
-<<<<<<< HEAD
 		NumSiaFiles   int
-=======
-		NumFiles      int // Exclusive of metadata files
->>>>>>> 7fa5f4fa
 	}
 
 	// persist contains all of the persistent renter data.
@@ -253,11 +249,7 @@
 		LastRepair:    int64(0),
 		LastUpdate:    time.Now().UnixNano(),
 		MinRedundancy: float64(0),
-<<<<<<< HEAD
 		NumSiaFiles:   0,
-=======
-		NumFiles:      0,
->>>>>>> 7fa5f4fa
 	}
 	return r.saveDirMetadata(path, data)
 }
@@ -368,7 +360,6 @@
 		if err != nil {
 			return err
 		}
-<<<<<<< HEAD
 		siaFiles := 0
 		for _, f := range files {
 			if filepath.Ext(f.Name()) == ShareExtension {
@@ -385,19 +376,6 @@
 			LastUpdate:    time.Now().UnixNano(),
 			MinRedundancy: redundancy,
 			NumSiaFiles:   siaFiles,
-=======
-		numFiles := 0
-		for _, f := range files {
-			if filepath.Ext(f.Name()) == ShareExtension {
-				numFiles++
-				continue
-			}
-		}
-		err = r.saveDirMetadata(path, dirMetadata{
-			LastUpdate:    time.Now().UnixNano(),
-			MinRedundancy: redundancy,
-			NumFiles:      numFiles,
->>>>>>> 7fa5f4fa
 		})
 		if err != nil {
 			return err
