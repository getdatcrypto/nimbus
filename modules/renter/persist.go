package renter

import (
	"bytes"
	"compress/gzip"
	"encoding/base64"
	"errors"
	"io"
	"io/ioutil"
	"os"
	"path/filepath"
	"strconv"
	"time"

	"gitlab.com/NebulousLabs/Sia/build"
	"gitlab.com/NebulousLabs/Sia/encoding"
	"gitlab.com/NebulousLabs/Sia/modules"
	"gitlab.com/NebulousLabs/Sia/modules/renter/siafile"
	"gitlab.com/NebulousLabs/Sia/persist"
	"gitlab.com/NebulousLabs/Sia/types"
)

const (
	logFile = modules.RenterDir + ".log"
	// PersistFilename is the filename to be used when persisting renter information to a JSON file
	PersistFilename = "renter.json"
	// ShareExtension is the extension to be used
	ShareExtension = ".sia"
	// SiaDirMetadata is the name of the metadata file for the sia directory
	SiaDirMetadata = ".siadir"
)

var (
	//ErrBadFile is an error when a file does not qualify as .sia file
	ErrBadFile = errors.New("not a .sia file")
	// ErrIncompatible is an error when file is not compatible with current version
	ErrIncompatible = errors.New("file is not compatible with current version")
	// ErrNoNicknames is an error when no nickname is given
	ErrNoNicknames = errors.New("at least one nickname must be supplied")
	// ErrNonShareSuffix is an error when the suffix of a file does not match the defined share extension
	ErrNonShareSuffix = errors.New("suffix of file must be " + ShareExtension)

	dirMetadataHeader = persist.Metadata{
		Header:  "Sia Directory Metadata",
		Version: persistVersion,
	}
	settingsMetadata = persist.Metadata{
		Header:  "Renter Persistence",
		Version: persistVersion,
	}

	shareHeader  = [15]byte{'S', 'i', 'a', ' ', 'S', 'h', 'a', 'r', 'e', 'd', ' ', 'F', 'i', 'l', 'e'}
	shareVersion = "0.4"

	// Persist Version Numbers
	persistVersion040 = "0.4"
	persistVersion133 = "1.3.3"
)

type (
	// dirMetadata contains the metadata information about a renter directory
	dirMetadata struct {
		LastUpdate    int64
		MinRedundancy float64
	}

	// persist contains all of the persistent renter data.
	persistence struct {
		MaxDownloadSpeed int64
		MaxUploadSpeed   int64
		StreamCacheSize  uint64
		Tracking         map[string]trackedFile
	}
)

// MarshalSia implements the encoding.SiaMarshaller interface, writing the
// file data to w.
func (f *file) MarshalSia(w io.Writer) error {
	enc := encoding.NewEncoder(w)

	// encode easy fields
	err := enc.EncodeAll(
		f.name,
		f.size,
		f.masterKey,
		f.pieceSize,
		f.mode,
	)
	if err != nil {
		return err
	}
	// COMPATv0.4.3 - encode the bytesUploaded and chunksUploaded fields
	// TODO: the resulting .sia file may confuse old clients.
	err = enc.EncodeAll(f.pieceSize*f.numChunks()*uint64(f.erasureCode.NumPieces()), f.numChunks())
	if err != nil {
		return err
	}

	// encode erasureCode
	switch code := f.erasureCode.(type) {
	case *rsCode:
		err = enc.EncodeAll(
			"Reed-Solomon",
			uint64(code.dataPieces),
			uint64(code.numPieces-code.dataPieces),
		)
		if err != nil {
			return err
		}
	default:
		if build.DEBUG {
			panic("unknown erasure code")
		}
		return errors.New("unknown erasure code")
	}
	// encode contracts
	if err := enc.Encode(uint64(len(f.contracts))); err != nil {
		return err
	}
	for _, c := range f.contracts {
		if err := enc.Encode(c); err != nil {
			return err
		}
	}
	return nil
}

// UnmarshalSia implements the encoding.SiaUnmarshaller interface,
// reconstructing a file from the encoded bytes read from r.
func (f *file) UnmarshalSia(r io.Reader) error {
	dec := encoding.NewDecoder(r)

	// COMPATv0.4.3 - decode bytesUploaded and chunksUploaded into dummy vars.
	var bytesUploaded, chunksUploaded uint64

	// Decode easy fields.
	err := dec.DecodeAll(
		&f.name,
		&f.size,
		&f.masterKey,
		&f.pieceSize,
		&f.mode,
		&bytesUploaded,
		&chunksUploaded,
	)
	if err != nil {
		return err
	}
	f.staticUID = persist.RandomSuffix()

	// Decode erasure coder.
	var codeType string
	if err := dec.Decode(&codeType); err != nil {
		return err
	}
	switch codeType {
	case "Reed-Solomon":
		var nData, nParity uint64
		err = dec.DecodeAll(
			&nData,
			&nParity,
		)
		if err != nil {
			return err
		}
		rsc, err := NewRSCode(int(nData), int(nParity))
		if err != nil {
			return err
		}
		f.erasureCode = rsc
	default:
		return errors.New("unrecognized erasure code type: " + codeType)
	}

	// Decode contracts.
	var nContracts uint64
	if err := dec.Decode(&nContracts); err != nil {
		return err
	}
	f.contracts = make(map[types.FileContractID]fileContract)
	var contract fileContract
	for i := uint64(0); i < nContracts; i++ {
		if err := dec.Decode(&contract); err != nil {
			return err
		}
		f.contracts[contract.ID] = contract
	}
	return nil
}

// createDir creates directory in the renter directory, path should be the
// siapath joined with the renter persistDir
func (r *Renter) createDir(path string) error {
	if err := os.MkdirAll(path, 0700); err != nil {
		return err
	}

	// Make sure all parent folders have metadata files
	//
	// TODO: this should be change when files are moved out of the top level
	// directory of the renter.
	for path != filepath.Dir(r.persistDir) {
		if err := r.createDirMetadata(path); err != nil {
			return err
		}
		path = filepath.Dir(path)
	}
	return nil
}

<<<<<<< HEAD
// createDirMetadata makes sure there is a metadata file in the directory and
// updates or creates one as needed
=======
// createDirMetadata makes sure there is a metadata file in each directory of
// the renter and updates or creates one as needed
>>>>>>> f1c0a4b4
func (r *Renter) createDirMetadata(path string) error {
	fullPath := filepath.Join(path, SiaDirMetadata)
	// Check if metadata file exists
	if _, err := os.Stat(fullPath); err == nil {
		// TODO: update metadata file
		return nil
	}

	// TODO: update to get actual min redundancy
	data := dirMetadata{
		LastUpdate:    time.Now().UnixNano(),
		MinRedundancy: float64(0),
	}

	return r.saveDirMetadata(path, data)
}

// findMinDirRedundancy walks the renter's persistance directory and finds the
// directory with the lowest redundancy
func (r *Renter) findMinDirRedundancy() string {
	// This method will log errors but not return them
	dir := r.persistDir
	redundancy := float64(100)
	_ = filepath.Walk(r.persistDir, func(path string, info os.FileInfo, err error) error {
<<<<<<< HEAD
		// Skip files
		//
		// TODO: Currently skipping contracts directory until renter files are
		// not stored in the top level directory of the renter.  Then the
		// starting point will be the renter's files directory and not
		// r.persistDir
		contractsDir := filepath.Join(r.persistDir, "contracts")
		if !info.IsDir() || path == contractsDir {
=======
		// Skip files.
		if !info.IsDir() {
>>>>>>> f1c0a4b4
			return nil
		}

		// Read directory redundancy
		metadata, err := r.loadDirMetadata(path)
		if err != nil {
			r.log.Println("WARN: Could not load directory metadata:", err)
			return nil
		}

		// Check redundancy
		if metadata.MinRedundancy <= redundancy {
			redundancy = metadata.MinRedundancy
			dir = path
		}
		return nil
	})
	return dir
}

// loadDirMetadata loads the directory metadata from disk
func (r *Renter) loadDirMetadata(path string) (dirMetadata, error) {
	var metadata dirMetadata
	err := persist.LoadJSON(dirMetadataHeader, &metadata, filepath.Join(path, SiaDirMetadata))
	if os.IsNotExist(err) {
		if err = r.createDirMetadata(path); err != nil {
			return metadata, err
		}
		return r.loadDirMetadata(path)
<<<<<<< HEAD
	}
	if err != nil {
		return metadata, err
	}
=======
	}
	if err != nil {
		return metadata, err
	}
>>>>>>> f1c0a4b4
	return metadata, nil
}

// saveDirMetadata saves the directory metadata to disk
func (r *Renter) saveDirMetadata(path string, metadata dirMetadata) error {
	return persist.SaveJSON(dirMetadataHeader, metadata, filepath.Join(path, SiaDirMetadata))
}

// updateDirMetadata updates all the renter's directories' metadata
func (r *Renter) updateDirMetadata(redundancies map[string]float64) error {
	for path, redundancy := range redundancies {
		err := r.saveDirMetadata(path, dirMetadata{
			LastUpdate:    time.Now().UnixNano(),
			MinRedundancy: redundancy,
		})
		if err != nil {
			return err
		}
	}
	return nil
}

// saveFile saves a file to the renter directory.
func (r *Renter) saveFile(f *siafile.SiaFile) error {
	if f.Deleted() { // TODO: violation of locking convention
		return errors.New("can't save deleted file")
	}
	// Create directory structure specified in nickname.
	fullPath := filepath.Join(r.persistDir, f.SiaPath()+ShareExtension)
	err := r.createDir(filepath.Dir(fullPath))
	if err != nil {
		return err
	}

	// Open SafeFile handle.
	handle, err := persist.NewSafeFile(fullPath)
	if err != nil {
		return err
	}
	defer handle.Close()

	// Write file data.
	err = r.shareFiles([]*siafile.SiaFile{f}, handle)
	if err != nil {
		return err
	}

	// Commit the SafeFile.
	return handle.CommitSync()
}

// saveSync stores the current renter data to disk and then syncs to disk.
func (r *Renter) saveSync() error {
	return persist.SaveJSON(settingsMetadata, r.persist, filepath.Join(r.persistDir, PersistFilename))
}

// loadSiaFiles walks through the directory searching for siafiles and loading
// them into memory.
func (r *Renter) loadSiaFiles() error {
	// Recursively load all files found in renter directory. Errors
	// encountered during loading are logged, but are not considered fatal.
	return filepath.Walk(r.persistDir, func(path string, info os.FileInfo, err error) error {
		// This error is non-nil if filepath.Walk couldn't stat a file or
		// folder.
		if err != nil {
			r.log.Println("WARN: could not stat file or folder during walk:", err)
			return nil
		}

		// Skip folders and non-sia files.
		if info.IsDir() || filepath.Ext(path) != ShareExtension {
			return nil
		}

		// Open the file.
		file, err := os.Open(path)
		if err != nil {
			r.log.Println("ERROR: could not open .sia file:", err)
			return nil
		}
		defer file.Close()

		// Load the file contents into the renter.
		_, err = r.loadSharedFiles(file)
		if err != nil {
			r.log.Println("ERROR: could not load .sia file:", err)
			return nil
		}
		return nil
	})
}

// readDirSiaFiles reads the sia files in the directory and returns them as a
// map of sia files
func (r *Renter) readDirSiaFiles(path string) map[string]*siafile.SiaFile {
	// This method will log errors and continue to try and return as many files
	// as possible

	// Make map for sia files
	siaFiles := make(map[string]*siafile.SiaFile)

	// Read directory
	finfos, err := ioutil.ReadDir(path)
	if err != nil {
		r.log.Println("WARN: Error in reading files in least redundant directory:", err)
		return siaFiles
	}

	for _, fi := range finfos {
		filename := filepath.Join(path, fi.Name())
		// Verify that no other thread is using this filename.
		err = func() error {
			persist.ActiveFilesMu.Lock()
			defer persist.ActiveFilesMu.Unlock()

			_, exists := persist.ActiveFiles[filename]
			if exists {
				return persist.ErrFileInUse
			}
			persist.ActiveFiles[filename] = struct{}{}
			return nil
		}()
		if err != nil {
			r.log.Println("WARN: file or folder already being accessed:", err)
			continue
		}
		defer func() {
			// Release the lock at the end of the function.
			persist.ActiveFilesMu.Lock()
			delete(persist.ActiveFiles, filename)
			persist.ActiveFilesMu.Unlock()
		}()

		// Open the file.
		file, err := os.Open(path)
		defer file.Close()
		if err != nil {
			r.log.Println("ERROR: could not open .sia file:", err)

		}

		// Read the file contents and add to map.
		files, err := r.readSharedFiles(file)
		if err != nil {
			r.log.Println("ERROR: could not read .sia file:", err)
			continue
		}
		for k, v := range files {
			siaFiles[k] = v
		}

	}
	return siaFiles
}

// readSiaFiles reads all the sia files in the renter and returns a map of sia files
func (r *Renter) readSiaFiles() (map[string]*siafile.SiaFile, error) {
	siaFiles := make(map[string]*siafile.SiaFile)
	// Recursively read all files found in renter directory. Errors
	// encountered during loading are logged, but are not considered fatal.
	err := filepath.Walk(r.persistDir, func(path string, info os.FileInfo, err error) error {
		// Verify that no other thread is using this filename.
		err = func() error {
			persist.ActiveFilesMu.Lock()
			defer persist.ActiveFilesMu.Unlock()

			_, exists := persist.ActiveFiles[path]
			if exists {
				return persist.ErrFileInUse
			}
			persist.ActiveFiles[path] = struct{}{}
			return nil
		}()
		if err != nil {
			r.log.Println("WARN: file or folder already being accessed:", err)
			return nil
		}
		// Release the lock at the end of the function.
		defer func() {
			persist.ActiveFilesMu.Lock()
			delete(persist.ActiveFiles, path)
			persist.ActiveFilesMu.Unlock()
		}()
		// This error is non-nil if filepath.Walk couldn't stat a file or
		// folder.
		if err != nil {
			r.log.Println("WARN: could not stat file or folder during walk:", err)
			return nil
		}

		// Skip folders and non-sia files.
		if info.IsDir() || filepath.Ext(path) != ShareExtension {
			return nil
		}

		// Open the file.
		file, err := os.Open(path)
		if err != nil {
			r.log.Println("ERROR: could not open .sia file:", err)
			return nil
		}
		defer file.Close()

		// Read the file contents and add to map.
		files, err := r.readSharedFiles(file)
		if err != nil {
			r.log.Println("ERROR: could not read .sia file:", err)
			return nil
		}
		for k, v := range files {
			siaFiles[k] = v
		}
		return nil
	})
	if err != nil {
		return nil, err
	}

	return siaFiles, nil
}

// load fetches the saved renter data from disk.
func (r *Renter) loadSettings() error {
	r.persist = persistence{
		Tracking: make(map[string]trackedFile),
	}
	err := persist.LoadJSON(settingsMetadata, &r.persist, filepath.Join(r.persistDir, PersistFilename))
	if os.IsNotExist(err) {
		// No persistence yet, set the defaults and continue.
		r.persist.MaxDownloadSpeed = DefaultMaxDownloadSpeed
		r.persist.MaxUploadSpeed = DefaultMaxUploadSpeed
		r.persist.StreamCacheSize = DefaultStreamCacheSize
		err = r.saveSync()
		if err != nil {
			return err
		}
	} else if err == persist.ErrBadVersion {
		// Outdated version, try the 040 to 133 upgrade.
		err = convertPersistVersionFrom040To133(filepath.Join(r.persistDir, PersistFilename))
		if err != nil {
			// Nothing left to try.
			return err
		}
		// Re-load the settings now that the file has been upgraded.
		return r.loadSettings()
	} else if err != nil {
		return err
	}

	// Set the bandwidth limits on the contractor, which was already initialized
	// without bandwidth limits.
	return r.setBandwidthLimits(r.persist.MaxDownloadSpeed, r.persist.MaxUploadSpeed)
}

// shareFiles writes the specified files to w. First a header is written,
// followed by the gzipped concatenation of each file.
func (r *Renter) shareFiles(siaFiles []*siafile.SiaFile, w io.Writer) error {
	// Convert files to old type.
	files := make([]*file, 0, len(siaFiles))
	for _, sf := range siaFiles {
		files = append(files, r.siaFileToFile(sf))
	}
	// Write header.
	err := encoding.NewEncoder(w).EncodeAll(
		shareHeader,
		shareVersion,
		uint64(len(files)),
	)
	if err != nil {
		return err
	}

	// Create compressor.
	zip, _ := gzip.NewWriterLevel(w, gzip.BestSpeed)
	enc := encoding.NewEncoder(zip)

	// Encode each file.
	for _, f := range files {
		err = enc.Encode(f)
		if err != nil {
			return err
		}
	}

	return zip.Close()
}

// ShareFiles saves the specified files to shareDest.
func (r *Renter) ShareFiles(nicknames []string, shareDest string) error {
	lockID := r.mu.RLock()
	defer r.mu.RUnlock(lockID)

	// TODO: consider just appending the proper extension.
	if filepath.Ext(shareDest) != ShareExtension {
		return ErrNonShareSuffix
	}

	handle, err := os.Create(shareDest)
	if err != nil {
		return err
	}
	defer handle.Close()

	// Load files from renter.
	files := make([]*siafile.SiaFile, len(nicknames))
	for i, name := range nicknames {
		f, exists := r.files[name]
		if !exists {
			return ErrUnknownPath
		}
		files[i] = f
	}

	err = r.shareFiles(files, handle)
	if err != nil {
		os.Remove(shareDest)
		return err
	}

	return nil
}

// ShareFilesASCII returns the specified files in ASCII format.
func (r *Renter) ShareFilesASCII(nicknames []string) (string, error) {
	lockID := r.mu.RLock()
	defer r.mu.RUnlock(lockID)

	// Load files from renter.
	files := make([]*siafile.SiaFile, len(nicknames))
	for i, name := range nicknames {
		f, exists := r.files[name]
		if !exists {
			return "", ErrUnknownPath
		}
		files[i] = f
	}

	buf := new(bytes.Buffer)
	err := r.shareFiles(files, base64.NewEncoder(base64.URLEncoding, buf))
	if err != nil {
		return "", err
	}

	return buf.String(), nil
}

// loadSharedFiles reads .sia data from reader and registers the contained
// files in the renter. It returns the nicknames of the loaded files.
func (r *Renter) loadSharedFiles(reader io.Reader) ([]string, error) {
	// read header
	var header [15]byte
	var version string
	var numFiles uint64
	err := encoding.NewDecoder(reader).DecodeAll(
		&header,
		&version,
		&numFiles,
	)
	if err != nil {
		return nil, err
	} else if header != shareHeader {
		return nil, ErrBadFile
	} else if version != shareVersion {
		return nil, ErrIncompatible
	}

	// Create decompressor.
	unzip, err := gzip.NewReader(reader)
	if err != nil {
		return nil, err
	}
	dec := encoding.NewDecoder(unzip)

	// Read each file.
	files := make([]*file, numFiles)
	rlock := r.mu.RLock()
	for i := range files {
		files[i] = new(file)
		err := dec.Decode(files[i])
		if err != nil {
			return nil, err
		}

		// Make sure the file's name does not conflict with existing files.
		dupCount := 0
		origName := files[i].name
		for {
			_, exists := r.files[files[i].name]
			if !exists {
				break
			}
			dupCount++
			files[i].name = origName + "_" + strconv.Itoa(dupCount)
		}
	}
	r.mu.RUnlock(rlock)

	// Add files to renter.
	names := make([]string, numFiles)
	lock := r.mu.Lock()
	defer r.mu.Unlock(lock)
	for i, f := range files {
		r.files[f.name] = r.fileToSiaFile(f, r.persist.Tracking[f.name].RepairPath)
		names[i] = f.name
	}
	// Save the files.
	for _, f := range files {
		r.saveFile(r.fileToSiaFile(f, r.persist.Tracking[f.name].RepairPath))
	}

	return names, nil
}

// readSharedFiles reads .sia data from reader and returns a map of sia files
func (r *Renter) readSharedFiles(reader io.Reader) (map[string]*siafile.SiaFile, error) {
	// read header
	var header [15]byte
	var version string
	var numFiles uint64
	err := encoding.NewDecoder(reader).DecodeAll(
		&header,
		&version,
		&numFiles,
	)
	if err != nil {
		return nil, err
	} else if header != shareHeader {
		return nil, ErrBadFile
	} else if version != shareVersion {
		return nil, ErrIncompatible
	}

	// Create decompressor.
	unzip, err := gzip.NewReader(reader)
	if err != nil {
		return nil, err
	}
	dec := encoding.NewDecoder(unzip)

	// Read each file.
	files := make([]*file, numFiles)
	for i := range files {
		files[i] = new(file)
		err := dec.Decode(files[i])
		if err != nil {
			return nil, err
		}

		// Make sure the file's name does not conflict with existing files.
		dupCount := 0
		origName := files[i].name
		for {
			_, exists := r.files[files[i].name]
			if !exists {
				break
			}
			dupCount++
			files[i].name = origName + "_" + strconv.Itoa(dupCount)
		}
	}

	// Build map of sia files.
	siaFiles := make(map[string]*siafile.SiaFile)
	for _, f := range files {
		siaFiles[f.name] = r.fileToSiaFile(f, r.persist.Tracking[f.name].RepairPath)
	}

	return siaFiles, nil
}

// initPersist handles all of the persistence initialization, such as creating
// the persistence directory and starting the logger.
func (r *Renter) initPersist() error {
	// Create the perist directory if it does not yet exist.
	err := os.MkdirAll(r.persistDir, 0700)
	if err != nil {
		return err
	}

	// Initialize the logger.
	r.log, err = persist.NewFileLogger(filepath.Join(r.persistDir, logFile))
	if err != nil {
		return err
	}

	// Load the prior persistence structures.
	err = r.loadSettings()
	if err != nil {
		return err
	}

	// Load the siafiles into memory.
	return r.loadSiaFiles()
}

// LoadSharedFiles loads a .sia file into the renter. It returns the nicknames
// of the loaded files.
func (r *Renter) LoadSharedFiles(filename string) ([]string, error) {
	lockID := r.mu.Lock()
	defer r.mu.Unlock(lockID)

	file, err := os.Open(filename)
	if err != nil {
		return nil, err
	}
	defer file.Close()
	return r.loadSharedFiles(file)
}

// LoadSharedFilesASCII loads an ASCII-encoded .sia file into the renter. It
// returns the nicknames of the loaded files.
func (r *Renter) LoadSharedFilesASCII(asciiSia string) ([]string, error) {
	lockID := r.mu.Lock()
	defer r.mu.Unlock(lockID)

	dec := base64.NewDecoder(base64.URLEncoding, bytes.NewBufferString(asciiSia))
	return r.loadSharedFiles(dec)
}

// convertPersistVersionFrom040to133 upgrades a legacy persist file to the next
// version, adding new fields with their default values.
func convertPersistVersionFrom040To133(path string) error {
	metadata := persist.Metadata{
		Header:  settingsMetadata.Header,
		Version: persistVersion040,
	}
	p := persistence{
		Tracking: make(map[string]trackedFile),
	}

	err := persist.LoadJSON(metadata, &p, path)
	if err != nil {
		return err
	}
	metadata.Version = persistVersion133
	p.MaxDownloadSpeed = DefaultMaxDownloadSpeed
	p.MaxUploadSpeed = DefaultMaxUploadSpeed
	p.StreamCacheSize = DefaultStreamCacheSize
	return persist.SaveJSON(metadata, p, path)
}<|MERGE_RESOLUTION|>--- conflicted
+++ resolved
@@ -208,13 +208,8 @@
 	return nil
 }
 
-<<<<<<< HEAD
 // createDirMetadata makes sure there is a metadata file in the directory and
 // updates or creates one as needed
-=======
-// createDirMetadata makes sure there is a metadata file in each directory of
-// the renter and updates or creates one as needed
->>>>>>> f1c0a4b4
 func (r *Renter) createDirMetadata(path string) error {
 	fullPath := filepath.Join(path, SiaDirMetadata)
 	// Check if metadata file exists
@@ -239,7 +234,6 @@
 	dir := r.persistDir
 	redundancy := float64(100)
 	_ = filepath.Walk(r.persistDir, func(path string, info os.FileInfo, err error) error {
-<<<<<<< HEAD
 		// Skip files
 		//
 		// TODO: Currently skipping contracts directory until renter files are
@@ -248,10 +242,6 @@
 		// r.persistDir
 		contractsDir := filepath.Join(r.persistDir, "contracts")
 		if !info.IsDir() || path == contractsDir {
-=======
-		// Skip files.
-		if !info.IsDir() {
->>>>>>> f1c0a4b4
 			return nil
 		}
 
@@ -281,17 +271,10 @@
 			return metadata, err
 		}
 		return r.loadDirMetadata(path)
-<<<<<<< HEAD
 	}
 	if err != nil {
 		return metadata, err
 	}
-=======
-	}
-	if err != nil {
-		return metadata, err
-	}
->>>>>>> f1c0a4b4
 	return metadata, nil
 }
 
