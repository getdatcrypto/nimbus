package renter

import (
	"bytes"
	"compress/gzip"
	"encoding/base64"
	"errors"
	"io"
	"io/ioutil"
	"os"
	"path/filepath"
	"strconv"
	"time"

	"gitlab.com/NebulousLabs/Sia/build"
	"gitlab.com/NebulousLabs/Sia/encoding"
	"gitlab.com/NebulousLabs/Sia/modules"
	"gitlab.com/NebulousLabs/Sia/modules/renter/siafile"
	"gitlab.com/NebulousLabs/Sia/persist"
	"gitlab.com/NebulousLabs/Sia/types"
)

const (
	logFile = modules.RenterDir + ".log"
	// PersistFilename is the filename to be used when persisting renter information to a JSON file
	PersistFilename = "renter.json"
	// ShareExtension is the extension to be used
	ShareExtension = ".sia"
	// SiaDirMetadata is the name of the metadata file for the sia directory
	SiaDirMetadata = ".siadir"
)

var (
	//ErrBadFile is an error when a file does not qualify as .sia file
	ErrBadFile = errors.New("not a .sia file")
	// ErrIncompatible is an error when file is not compatible with current version
	ErrIncompatible = errors.New("file is not compatible with current version")
	// ErrNoNicknames is an error when no nickname is given
	ErrNoNicknames = errors.New("at least one nickname must be supplied")
	// ErrNonShareSuffix is an error when the suffix of a file does not match the defined share extension
	ErrNonShareSuffix = errors.New("suffix of file must be " + ShareExtension)

	dirMetadataHeader = persist.Metadata{
		Header:  "Sia Directory Metadata",
		Version: persistVersion,
	}
	settingsMetadata = persist.Metadata{
		Header:  "Renter Persistence",
		Version: persistVersion,
	}

	shareHeader  = [15]byte{'S', 'i', 'a', ' ', 'S', 'h', 'a', 'r', 'e', 'd', ' ', 'F', 'i', 'l', 'e'}
	shareVersion = "0.4"

	// Persist Version Numbers
	persistVersion040 = "0.4"
	persistVersion133 = "1.3.3"
)

type (
	// dirMetadata contains the metadata information about a renter directory
	dirMetadata struct {
		LastUpdate    int64
		MinRedundancy float64
	}

	// persist contains all of the persistent renter data.
	persistence struct {
		MaxDownloadSpeed int64
		MaxUploadSpeed   int64
		StreamCacheSize  uint64
		Tracking         map[string]trackedFile
	}
)

// MarshalSia implements the encoding.SiaMarshaller interface, writing the
// file data to w.
func (f *file) MarshalSia(w io.Writer) error {
	enc := encoding.NewEncoder(w)

	// encode easy fields
	err := enc.EncodeAll(
		f.name,
		f.size,
		f.masterKey,
		f.pieceSize,
		f.mode,
	)
	if err != nil {
		return err
	}
	// COMPATv0.4.3 - encode the bytesUploaded and chunksUploaded fields
	// TODO: the resulting .sia file may confuse old clients.
	err = enc.EncodeAll(f.pieceSize*f.numChunks()*uint64(f.erasureCode.NumPieces()), f.numChunks())
	if err != nil {
		return err
	}

	// encode erasureCode
	switch code := f.erasureCode.(type) {
	case *rsCode:
		err = enc.EncodeAll(
			"Reed-Solomon",
			uint64(code.dataPieces),
			uint64(code.numPieces-code.dataPieces),
		)
		if err != nil {
			return err
		}
	default:
		if build.DEBUG {
			panic("unknown erasure code")
		}
		return errors.New("unknown erasure code")
	}
	// encode contracts
	if err := enc.Encode(uint64(len(f.contracts))); err != nil {
		return err
	}
	for _, c := range f.contracts {
		if err := enc.Encode(c); err != nil {
			return err
		}
	}
	return nil
}

// UnmarshalSia implements the encoding.SiaUnmarshaller interface,
// reconstructing a file from the encoded bytes read from r.
func (f *file) UnmarshalSia(r io.Reader) error {
	dec := encoding.NewDecoder(r)

	// COMPATv0.4.3 - decode bytesUploaded and chunksUploaded into dummy vars.
	var bytesUploaded, chunksUploaded uint64

	// Decode easy fields.
	err := dec.DecodeAll(
		&f.name,
		&f.size,
		&f.masterKey,
		&f.pieceSize,
		&f.mode,
		&bytesUploaded,
		&chunksUploaded,
	)
	if err != nil {
		return err
	}
	f.staticUID = persist.RandomSuffix()

	// Decode erasure coder.
	var codeType string
	if err := dec.Decode(&codeType); err != nil {
		return err
	}
	switch codeType {
	case "Reed-Solomon":
		var nData, nParity uint64
		err = dec.DecodeAll(
			&nData,
			&nParity,
		)
		if err != nil {
			return err
		}
		rsc, err := NewRSCode(int(nData), int(nParity))
		if err != nil {
			return err
		}
		f.erasureCode = rsc
	default:
		return errors.New("unrecognized erasure code type: " + codeType)
	}

	// Decode contracts.
	var nContracts uint64
	if err := dec.Decode(&nContracts); err != nil {
		return err
	}
	f.contracts = make(map[types.FileContractID]fileContract)
	var contract fileContract
	for i := uint64(0); i < nContracts; i++ {
		if err := dec.Decode(&contract); err != nil {
			return err
		}
		f.contracts[contract.ID] = contract
	}
	return nil
}

// createDir creates directory in the renter directory
func (r *Renter) createDir(siapath string) error {
	// Enforce nickname rules.
	if err := validateSiapath(siapath); err != nil {
		return err
	}

	// Create direcotry
	path := filepath.Join(r.persistDir, siapath)
	if err := os.MkdirAll(path, 0700); err != nil {
		return err
	}

	// Make sure all parent directories have metadata files
	//
	// TODO: this should be change when files are moved out of the top level
	// directory of the renter.
	for path != filepath.Dir(r.persistDir) {
		if err := r.createDirMetadata(path); err != nil {
			return err
		}
		path = filepath.Dir(path)
	}
	return nil
}

// createDirMetadata makes sure there is a metadata file in the directory and
// updates or creates one as needed
func (r *Renter) createDirMetadata(path string) error {
	fullPath := filepath.Join(path, SiaDirMetadata)
	// Check if metadata file exists
	if _, err := os.Stat(fullPath); err == nil {
		// TODO: update metadata file
		return nil
	}

	// TODO: update to get actual min redundancy
	data := dirMetadata{
		LastUpdate:    time.Now().UnixNano(),
		MinRedundancy: float64(0),
	}

	return r.saveDirMetadata(path, data)
}

// findMinDirRedundancy walks the renter's persistance directory and finds the
// directory with the lowest redundancy
func (r *Renter) findMinDirRedundancy() string {
	// This method will log errors but not return them
	dir := r.persistDir
	redundancy := float64(100)
	_ = filepath.Walk(r.persistDir, func(path string, info os.FileInfo, err error) error {
		// Skip files
		//
		// TODO: Currently skipping contracts directory until renter files are
		// not stored in the top level directory of the renter.  Then the
		// starting point will be the renter's files directory and not
		// r.persistDir
		contractsDir := filepath.Join(r.persistDir, "contracts")
		if !info.IsDir() || path == contractsDir {
			return nil
		}

		// Read directory redundancy
		metadata, err := r.loadDirMetadata(path)
		if err != nil {
			r.log.Println("WARN: Could not load directory metadata:", err)
			return nil
		}

		// Check redundancy
		if metadata.MinRedundancy <= redundancy {
			redundancy = metadata.MinRedundancy
			dir = path
		}
		return nil
	})
	return dir
}

// loadDirMetadata loads the directory metadata from disk
func (r *Renter) loadDirMetadata(path string) (dirMetadata, error) {
	var metadata dirMetadata
	err := persist.LoadJSON(dirMetadataHeader, &metadata, filepath.Join(path, SiaDirMetadata))
	if os.IsNotExist(err) {
		if err = r.createDirMetadata(path); err != nil {
			return metadata, err
		}
		return r.loadDirMetadata(path)
<<<<<<< HEAD
	}
	if err != nil {
		return metadata, err
	}
=======
	}
	if err != nil {
		return metadata, err
	}
>>>>>>> c4314393
	return metadata, nil
}

// saveDirMetadata saves the directory metadata to disk
func (r *Renter) saveDirMetadata(path string, metadata dirMetadata) error {
	return persist.SaveJSON(dirMetadataHeader, metadata, filepath.Join(path, SiaDirMetadata))
}

// updateDirMetadata updates all the renter's directories' metadata
func (r *Renter) updateDirMetadata(redundancies map[string]float64) error {
	for path, redundancy := range redundancies {
		err := r.saveDirMetadata(path, dirMetadata{
			LastUpdate:    time.Now().UnixNano(),
			MinRedundancy: redundancy,
		})
		if err != nil {
			return err
		}
	}
	return nil
}

// saveFile saves a file to the renter directory.
func (r *Renter) saveFile(f *siafile.SiaFile) error {
	if f.Deleted() { // TODO: violation of locking convention
		return errors.New("can't save deleted file")
	}
	// Create directory structure specified in nickname, only for files not in
	// top level renter directory
	dir := filepath.Dir(f.SiaPath())
	if dir != "." {
		err := r.createDir(dir)
		if err != nil {
			return err
		}
	}

	// Open SafeFile handle.
	fullPath := filepath.Join(r.persistDir, f.SiaPath()+ShareExtension)
	handle, err := persist.NewSafeFile(fullPath)
	if err != nil {
		return err
	}
	defer handle.Close()

	// Write file data.
	err = r.shareFiles([]*siafile.SiaFile{f}, handle)
	if err != nil {
		return err
	}

	// Commit the SafeFile.
	return handle.CommitSync()
}

// saveSync stores the current renter data to disk and then syncs to disk.
func (r *Renter) saveSync() error {
	return persist.SaveJSON(settingsMetadata, r.persist, filepath.Join(r.persistDir, PersistFilename))
}

// loadSiaFiles walks through the directory searching for siafiles and loading
// them into memory.
func (r *Renter) loadSiaFiles() error {
	// Recursively load all files found in renter directory. Errors
	// encountered during loading are logged, but are not considered fatal.
	return filepath.Walk(r.persistDir, func(path string, info os.FileInfo, err error) error {
		// This error is non-nil if filepath.Walk couldn't stat a file or
		// folder.
		if err != nil {
			r.log.Println("WARN: could not stat file or folder during walk:", err)
			return nil
		}

		// Skip folders and non-sia files.
		if info.IsDir() || filepath.Ext(path) != ShareExtension {
			return nil
		}

		// Open the file.
		file, err := os.Open(path)
		if err != nil {
			r.log.Println("ERROR: could not open .sia file:", err)
			return nil
		}
		defer file.Close()

		// Load the file contents into the renter.
		_, err = r.loadSharedFiles(file)
		if err != nil {
			r.log.Println("ERROR: could not load .sia file:", err)
			return nil
		}
		return nil
	})
}

// readDirSiaFiles reads the sia files in the directory and returns them as a
// map of sia files
func (r *Renter) readDirSiaFiles(path string) map[string]*siafile.SiaFile {
	// This method will log errors and continue to try and return as many files
	// as possible

	// Make map for sia files
	siaFiles := make(map[string]*siafile.SiaFile)

	// Read directory
	finfos, err := ioutil.ReadDir(path)
	if err != nil {
		r.log.Println("WARN: Error in reading files in least redundant directory:", err)
		return siaFiles
	}

	for _, fi := range finfos {
		filename := filepath.Join(path, fi.Name())
<<<<<<< HEAD
		// Open the file.
		file, err := os.Open(filename)
=======
		// Verify that no other thread is using this filename.
		err = func() error {
			persist.ActiveFilesMu.Lock()
			defer persist.ActiveFilesMu.Unlock()

			_, exists := persist.ActiveFiles[filename]
			if exists {
				return persist.ErrFileInUse
			}
			persist.ActiveFiles[filename] = struct{}{}
			return nil
		}()
		if err != nil {
			r.log.Println("WARN: file or folder already being accessed:", err)
			continue
		}
		defer func() {
			// Release the lock at the end of the function.
			persist.ActiveFilesMu.Lock()
			delete(persist.ActiveFiles, filename)
			persist.ActiveFilesMu.Unlock()
		}()

		// Open the file.
		file, err := os.Open(path)
>>>>>>> c4314393
		defer file.Close()
		if err != nil {
			r.log.Println("ERROR: could not open .sia file:", err)

		}

		// Read the file contents and add to map.
		files, err := r.readSharedFiles(file)
		if err != nil {
			r.log.Println("ERROR: could not read .sia file:", err)
			continue
		}
		for k, v := range files {
			siaFiles[k] = v
		}

	}
	return siaFiles
}

// readSiaFiles reads all the sia files in the renter and returns a map of sia files
func (r *Renter) readSiaFiles() (map[string]*siafile.SiaFile, error) {
	siaFiles := make(map[string]*siafile.SiaFile)
	// Recursively read all files found in renter directory. Errors
	// encountered during loading are logged, but are not considered fatal.
	err := filepath.Walk(r.persistDir, func(path string, info os.FileInfo, err error) error {
<<<<<<< HEAD
=======
		// Verify that no other thread is using this filename.
		err = func() error {
			persist.ActiveFilesMu.Lock()
			defer persist.ActiveFilesMu.Unlock()

			_, exists := persist.ActiveFiles[path]
			if exists {
				return persist.ErrFileInUse
			}
			persist.ActiveFiles[path] = struct{}{}
			return nil
		}()
		if err != nil {
			r.log.Println("WARN: file or folder already being accessed:", err)
			return nil
		}
		// Release the lock at the end of the function.
		defer func() {
			persist.ActiveFilesMu.Lock()
			delete(persist.ActiveFiles, path)
			persist.ActiveFilesMu.Unlock()
		}()
>>>>>>> c4314393
		// This error is non-nil if filepath.Walk couldn't stat a file or
		// folder.
		if err != nil {
			r.log.Println("WARN: could not stat file or folder during walk:", err)
			return nil
		}

		// Skip folders and non-sia files.
		if info.IsDir() || filepath.Ext(path) != ShareExtension {
			return nil
		}

		// Open the file.
		file, err := os.Open(path)
		if err != nil {
			r.log.Println("ERROR: could not open .sia file:", err)
			return nil
		}
		defer file.Close()

		// Read the file contents and add to map.
		files, err := r.readSharedFiles(file)
		if err != nil {
			r.log.Println("ERROR: could not read .sia file:", err)
			return nil
		}
		for k, v := range files {
			siaFiles[k] = v
		}
		return nil
	})
	if err != nil {
		return nil, err
	}

	return siaFiles, nil
}

// load fetches the saved renter data from disk.
func (r *Renter) loadSettings() error {
	r.persist = persistence{
		Tracking: make(map[string]trackedFile),
	}
	err := persist.LoadJSON(settingsMetadata, &r.persist, filepath.Join(r.persistDir, PersistFilename))
	if os.IsNotExist(err) {
		// No persistence yet, set the defaults and continue.
		r.persist.MaxDownloadSpeed = DefaultMaxDownloadSpeed
		r.persist.MaxUploadSpeed = DefaultMaxUploadSpeed
		r.persist.StreamCacheSize = DefaultStreamCacheSize
		err = r.saveSync()
		if err != nil {
			return err
		}
	} else if err == persist.ErrBadVersion {
		// Outdated version, try the 040 to 133 upgrade.
		err = convertPersistVersionFrom040To133(filepath.Join(r.persistDir, PersistFilename))
		if err != nil {
			// Nothing left to try.
			return err
		}
		// Re-load the settings now that the file has been upgraded.
		return r.loadSettings()
	} else if err != nil {
		return err
	}

	// Set the bandwidth limits on the contractor, which was already initialized
	// without bandwidth limits.
	return r.setBandwidthLimits(r.persist.MaxDownloadSpeed, r.persist.MaxUploadSpeed)
}

// shareFiles writes the specified files to w. First a header is written,
// followed by the gzipped concatenation of each file.
func (r *Renter) shareFiles(siaFiles []*siafile.SiaFile, w io.Writer) error {
	// Convert files to old type.
	files := make([]*file, 0, len(siaFiles))
	for _, sf := range siaFiles {
		files = append(files, r.siaFileToFile(sf))
	}
	// Write header.
	err := encoding.NewEncoder(w).EncodeAll(
		shareHeader,
		shareVersion,
		uint64(len(files)),
	)
	if err != nil {
		return err
	}

	// Create compressor.
	zip, _ := gzip.NewWriterLevel(w, gzip.BestSpeed)
	enc := encoding.NewEncoder(zip)

	// Encode each file.
	for _, f := range files {
		err = enc.Encode(f)
		if err != nil {
			return err
		}
	}

	return zip.Close()
}

// ShareFiles saves the specified files to shareDest.
func (r *Renter) ShareFiles(nicknames []string, shareDest string) error {
	lockID := r.mu.RLock()
	defer r.mu.RUnlock(lockID)

	// TODO: consider just appending the proper extension.
	if filepath.Ext(shareDest) != ShareExtension {
		return ErrNonShareSuffix
	}

	handle, err := os.Create(shareDest)
	if err != nil {
		return err
	}
	defer handle.Close()

	// Load files from renter.
	files := make([]*siafile.SiaFile, len(nicknames))
	for i, name := range nicknames {
		f, exists := r.files[name]
		if !exists {
			return ErrUnknownPath
		}
		files[i] = f
	}

	err = r.shareFiles(files, handle)
	if err != nil {
		os.Remove(shareDest)
		return err
	}

	return nil
}

// ShareFilesASCII returns the specified files in ASCII format.
func (r *Renter) ShareFilesASCII(nicknames []string) (string, error) {
	lockID := r.mu.RLock()
	defer r.mu.RUnlock(lockID)

	// Load files from renter.
	files := make([]*siafile.SiaFile, len(nicknames))
	for i, name := range nicknames {
		f, exists := r.files[name]
		if !exists {
			return "", ErrUnknownPath
		}
		files[i] = f
	}

	buf := new(bytes.Buffer)
	err := r.shareFiles(files, base64.NewEncoder(base64.URLEncoding, buf))
	if err != nil {
		return "", err
	}

	return buf.String(), nil
}

// loadSharedFiles reads .sia data from reader and registers the contained
// files in the renter. It returns the nicknames of the loaded files.
func (r *Renter) loadSharedFiles(reader io.Reader) ([]string, error) {
	// read header
	var header [15]byte
	var version string
	var numFiles uint64
	err := encoding.NewDecoder(reader).DecodeAll(
		&header,
		&version,
		&numFiles,
	)
	if err != nil {
		return nil, err
	} else if header != shareHeader {
		return nil, ErrBadFile
	} else if version != shareVersion {
		return nil, ErrIncompatible
	}

	// Create decompressor.
	unzip, err := gzip.NewReader(reader)
	if err != nil {
		return nil, err
	}
	dec := encoding.NewDecoder(unzip)

	// Read each file.
	files := make([]*file, numFiles)
	rlock := r.mu.RLock()
	for i := range files {
		files[i] = new(file)
		err := dec.Decode(files[i])
		if err != nil {
			return nil, err
		}

		// Make sure the file's name does not conflict with existing files.
		dupCount := 0
		origName := files[i].name
		for {
			_, exists := r.files[files[i].name]
			if !exists {
				break
			}
			dupCount++
			files[i].name = origName + "_" + strconv.Itoa(dupCount)
		}
	}
	r.mu.RUnlock(rlock)

	// Add files to renter.
	names := make([]string, numFiles)
	lock := r.mu.Lock()
	defer r.mu.Unlock(lock)
	for i, f := range files {
		r.files[f.name] = r.fileToSiaFile(f, r.persist.Tracking[f.name].RepairPath)
		names[i] = f.name
	}
	// Save the files.
	for _, f := range files {
		r.saveFile(r.fileToSiaFile(f, r.persist.Tracking[f.name].RepairPath))
	}

	return names, nil
}

// readSharedFiles reads .sia data from reader and returns a map of sia files
func (r *Renter) readSharedFiles(reader io.Reader) (map[string]*siafile.SiaFile, error) {
	// read header
	var header [15]byte
	var version string
	var numFiles uint64
	err := encoding.NewDecoder(reader).DecodeAll(
		&header,
		&version,
		&numFiles,
	)
	if err != nil {
		return nil, err
	} else if header != shareHeader {
		return nil, ErrBadFile
	} else if version != shareVersion {
		return nil, ErrIncompatible
	}

	// Create decompressor.
	unzip, err := gzip.NewReader(reader)
	if err != nil {
		return nil, err
	}
	dec := encoding.NewDecoder(unzip)

	// Read each file.
	files := make([]*file, numFiles)
	for i := range files {
		files[i] = new(file)
		err := dec.Decode(files[i])
		if err != nil {
			return nil, err
		}

		// Make sure the file's name does not conflict with existing files.
		dupCount := 0
		origName := files[i].name
		for {
			_, exists := r.files[files[i].name]
			if !exists {
				break
			}
			dupCount++
			files[i].name = origName + "_" + strconv.Itoa(dupCount)
		}
	}

	// Build map of sia files.
	siaFiles := make(map[string]*siafile.SiaFile)
	for _, f := range files {
		siaFiles[f.name] = r.fileToSiaFile(f, r.persist.Tracking[f.name].RepairPath)
	}

	return siaFiles, nil
}

// initPersist handles all of the persistence initialization, such as creating
// the persistence directory and starting the logger.
func (r *Renter) initPersist() error {
	// Create the perist directory if it does not yet exist.
	err := os.MkdirAll(r.persistDir, 0700)
	if err != nil {
		return err
	}

	// Initialize the logger.
	r.log, err = persist.NewFileLogger(filepath.Join(r.persistDir, logFile))
	if err != nil {
		return err
	}

	// Load the prior persistence structures.
	err = r.loadSettings()
	if err != nil {
		return err
	}

	// Load the siafiles into memory.
	return r.loadSiaFiles()
}

// LoadSharedFiles loads a .sia file into the renter. It returns the nicknames
// of the loaded files.
func (r *Renter) LoadSharedFiles(filename string) ([]string, error) {
	lockID := r.mu.Lock()
	defer r.mu.Unlock(lockID)

	file, err := os.Open(filename)
	if err != nil {
		return nil, err
	}
	defer file.Close()
	return r.loadSharedFiles(file)
}

// LoadSharedFilesASCII loads an ASCII-encoded .sia file into the renter. It
// returns the nicknames of the loaded files.
func (r *Renter) LoadSharedFilesASCII(asciiSia string) ([]string, error) {
	lockID := r.mu.Lock()
	defer r.mu.Unlock(lockID)

	dec := base64.NewDecoder(base64.URLEncoding, bytes.NewBufferString(asciiSia))
	return r.loadSharedFiles(dec)
}

// convertPersistVersionFrom040to133 upgrades a legacy persist file to the next
// version, adding new fields with their default values.
func convertPersistVersionFrom040To133(path string) error {
	metadata := persist.Metadata{
		Header:  settingsMetadata.Header,
		Version: persistVersion040,
	}
	p := persistence{
		Tracking: make(map[string]trackedFile),
	}

	err := persist.LoadJSON(metadata, &p, path)
	if err != nil {
		return err
	}
	metadata.Version = persistVersion133
	p.MaxDownloadSpeed = DefaultMaxDownloadSpeed
	p.MaxUploadSpeed = DefaultMaxUploadSpeed
	p.StreamCacheSize = DefaultStreamCacheSize
	return persist.SaveJSON(metadata, p, path)
}<|MERGE_RESOLUTION|>--- conflicted
+++ resolved
@@ -277,17 +277,10 @@
 			return metadata, err
 		}
 		return r.loadDirMetadata(path)
-<<<<<<< HEAD
 	}
 	if err != nil {
 		return metadata, err
 	}
-=======
-	}
-	if err != nil {
-		return metadata, err
-	}
->>>>>>> c4314393
 	return metadata, nil
 }
 
@@ -402,36 +395,8 @@
 
 	for _, fi := range finfos {
 		filename := filepath.Join(path, fi.Name())
-<<<<<<< HEAD
 		// Open the file.
 		file, err := os.Open(filename)
-=======
-		// Verify that no other thread is using this filename.
-		err = func() error {
-			persist.ActiveFilesMu.Lock()
-			defer persist.ActiveFilesMu.Unlock()
-
-			_, exists := persist.ActiveFiles[filename]
-			if exists {
-				return persist.ErrFileInUse
-			}
-			persist.ActiveFiles[filename] = struct{}{}
-			return nil
-		}()
-		if err != nil {
-			r.log.Println("WARN: file or folder already being accessed:", err)
-			continue
-		}
-		defer func() {
-			// Release the lock at the end of the function.
-			persist.ActiveFilesMu.Lock()
-			delete(persist.ActiveFiles, filename)
-			persist.ActiveFilesMu.Unlock()
-		}()
-
-		// Open the file.
-		file, err := os.Open(path)
->>>>>>> c4314393
 		defer file.Close()
 		if err != nil {
 			r.log.Println("ERROR: could not open .sia file:", err)
@@ -450,75 +415,6 @@
 
 	}
 	return siaFiles
-}
-
-// readSiaFiles reads all the sia files in the renter and returns a map of sia files
-func (r *Renter) readSiaFiles() (map[string]*siafile.SiaFile, error) {
-	siaFiles := make(map[string]*siafile.SiaFile)
-	// Recursively read all files found in renter directory. Errors
-	// encountered during loading are logged, but are not considered fatal.
-	err := filepath.Walk(r.persistDir, func(path string, info os.FileInfo, err error) error {
-<<<<<<< HEAD
-=======
-		// Verify that no other thread is using this filename.
-		err = func() error {
-			persist.ActiveFilesMu.Lock()
-			defer persist.ActiveFilesMu.Unlock()
-
-			_, exists := persist.ActiveFiles[path]
-			if exists {
-				return persist.ErrFileInUse
-			}
-			persist.ActiveFiles[path] = struct{}{}
-			return nil
-		}()
-		if err != nil {
-			r.log.Println("WARN: file or folder already being accessed:", err)
-			return nil
-		}
-		// Release the lock at the end of the function.
-		defer func() {
-			persist.ActiveFilesMu.Lock()
-			delete(persist.ActiveFiles, path)
-			persist.ActiveFilesMu.Unlock()
-		}()
->>>>>>> c4314393
-		// This error is non-nil if filepath.Walk couldn't stat a file or
-		// folder.
-		if err != nil {
-			r.log.Println("WARN: could not stat file or folder during walk:", err)
-			return nil
-		}
-
-		// Skip folders and non-sia files.
-		if info.IsDir() || filepath.Ext(path) != ShareExtension {
-			return nil
-		}
-
-		// Open the file.
-		file, err := os.Open(path)
-		if err != nil {
-			r.log.Println("ERROR: could not open .sia file:", err)
-			return nil
-		}
-		defer file.Close()
-
-		// Read the file contents and add to map.
-		files, err := r.readSharedFiles(file)
-		if err != nil {
-			r.log.Println("ERROR: could not read .sia file:", err)
-			return nil
-		}
-		for k, v := range files {
-			siaFiles[k] = v
-		}
-		return nil
-	})
-	if err != nil {
-		return nil, err
-	}
-
-	return siaFiles, nil
 }
 
 // load fetches the saved renter data from disk.
